garlic.rb
garlic
nbproject
rdoc
gemfiles/*.lock
<<<<<<< HEAD
log/*
=======
log
*.sublime*
>>>>>>> a4ded5c7
<|MERGE_RESOLUTION|>--- conflicted
+++ resolved
@@ -3,9 +3,5 @@
 nbproject
 rdoc
 gemfiles/*.lock
-<<<<<<< HEAD
-log/*
-=======
 log
-*.sublime*
->>>>>>> a4ded5c7
+*.sublime*