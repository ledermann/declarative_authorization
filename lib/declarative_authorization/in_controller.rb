--- conflicted
+++ resolved
@@ -154,11 +154,12 @@
            instance_variable_get(:"@#{parent_context_without_namespace.to_s.singularize}").send(context_without_namespace.to_sym) :
            context_without_namespace.to_s.classify.constantize
       instance_var = :"@#{context_without_namespace.to_s.singularize}"
-<<<<<<< HEAD
       if strong_params
         # This does not work because strong_parameters method is private.  Possibly allow option to define public method?
+        # instance_variable_set(instance_var,
+        #   model_or_proxy.new("#{context_without_namespace}_controller".classify.constantize.send("#{context_without_namespace.to_s.singularize}_params".to_sym)))
         instance_variable_set(instance_var,
-          model_or_proxy.new("#{context_without_namespace}_controller".classify.constantize.send("#{context_without_namespace.to_s.singularize}_params".to_sym)))
+            model_or_proxy.new(object_params))
       else
         instance_variable_set(instance_var,
           model_or_proxy.new(params[context_without_namespace.to_s.singularize]))
@@ -166,19 +167,6 @@
     end
 
     def new_controller_object_for_collection (context_without_namespace, parent_context_without_namespace, strong_params) # :nodoc:
-=======
-      instance_variable_set(instance_var,
-          model_or_proxy.new(object_params))
-    end
-
-  def object_params
-    params.require(context_without_namespace.to_s.singularize).permit!
-    rescue
-      nil
-  end
-
-    def new_controller_object_for_collection (context_without_namespace, parent_context_without_namespace) # :nodoc:
->>>>>>> 8a459dd0
       model_or_proxy = parent_context_without_namespace ?
            instance_variable_get(:"@#{parent_context_without_namespace.to_s.singularize}").send(context_without_namespace.to_sym) :
            context_without_namespace.to_s.classify.constantize
@@ -664,6 +652,13 @@
     end
     
     private
+
+    def object_params
+      params.require(context_without_namespace.to_s.singularize).permit!
+      rescue
+        nil
+    end
+
     def load_object(contr)
       if @load_object_method and @load_object_method.is_a?(Symbol)
         contr.send(@load_object_method)
