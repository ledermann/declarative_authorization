--- conflicted
+++ resolved
@@ -154,18 +154,6 @@
            instance_variable_get(:"@#{parent_context_without_namespace.to_s.singularize}").send(context_without_namespace.to_sym) :
            context_without_namespace.to_s.classify.constantize
       instance_var = :"@#{context_without_namespace.to_s.singularize}"
-<<<<<<< HEAD
-      if strong_params
-        # This does not work because strong_parameters method is private.  Possibly allow option to define public method?
-        instance_variable_set(instance_var,
-          model_or_proxy.new("#{context_without_namespace}_controller".classify.constantize.send("#{context_without_namespace.to_s.singularize}_params".to_sym)))
-      else
-        instance_variable_set(instance_var,
-          model_or_proxy.new(params[context_without_namespace.to_s.singularize]))
-      end
-    end
-
-=======
       instance_variable_set(instance_var,
         model_or_proxy.new(params[context_without_namespace.to_s.singularize]))
     end
@@ -183,7 +171,6 @@
         model_or_proxy.new())
     end
 
->>>>>>> 1bc1a86d
     def new_controller_object_for_collection (context_without_namespace, parent_context_without_namespace, strong_params) # :nodoc:
       model_or_proxy = parent_context_without_namespace ?
            instance_variable_get(:"@#{parent_context_without_namespace.to_s.singularize}").send(context_without_namespace.to_sym) :
@@ -511,10 +498,7 @@
           :strong_parameters => nil
         }.merge(options)
         options.merge!({ :strong_parameters => true }) if Rails.version >= '4' && options[:strong_parameters] == nil
-<<<<<<< HEAD
-=======
         options.merge!({ :strong_parameters => false }) if Rails.version < '4' && options[:strong_parameters] == nil
->>>>>>> 1bc1a86d
 
         new_actions = actions_from_option( options[:new] ).merge(
             actions_from_option(options[:additional_new]) )
@@ -550,17 +534,10 @@
           end
         end
 
-<<<<<<< HEAD
-        new_from_params_method = :"new_#{controller_name.singularize}_from_params"
-        before_filter :only => new_actions.keys do |controller|
-          # new_from_params
-          unless options[:strong_parameters] == true
-=======
         unless options[:strong_parameters]
           new_from_params_method = :"new_#{controller_name.singularize}_from_params"
           before_filter :only => new_actions.keys do |controller|
             # new_from_params
->>>>>>> 1bc1a86d
             if controller.respond_to?(new_from_params_method, true)
               controller.send(new_from_params_method)
             else
@@ -704,12 +681,8 @@
       else
         load_object_model = @load_object_model ||
             (@context ? @context.to_s.classify.constantize : contr.class.controller_name.classify.constantize)
-<<<<<<< HEAD
-        instance_var = "@#{load_object_model.name.underscore}"
-=======
         load_object_model = load_object_model.classify.constantize if load_object_model.is_a?(String)
         instance_var = "@#{load_object_model.name.demodulize.underscore}"
->>>>>>> 1bc1a86d
         object = contr.instance_variable_get(instance_var)
         unless object
           begin
