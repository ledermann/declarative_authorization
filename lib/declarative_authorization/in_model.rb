# Authorization::AuthorizationInModel
require File.dirname(__FILE__) + '/authorization.rb'
require File.dirname(__FILE__) + '/obligation_scope.rb'

module Authorization
  
  module AuthorizationInModel

    # If the user meets the given privilege, permitted_to? returns true
    # and yields to the optional block.
    def permitted_to? (privilege, options = {}, &block)
      options = {
        :user =>  Authorization.current_user,
        :object => self
      }.merge(options)
      Authorization::Engine.instance.permit?(privilege,
          {:user => options[:user],
           :object => options[:object]},
          &block)
    end

    # Works similar to the permitted_to? method, but doesn't accept a block
    # and throws the authorization exceptions, just like Engine#permit!
    def permitted_to! (privilege, options = {} )
      options = {
        :user =>  Authorization.current_user,
        :object => self
      }.merge(options)
      Authorization::Engine.instance.permit!(privilege,
          {:user => options[:user],
           :object => options[:object]})
    end
    
    def self.included(base) # :nodoc:
      #base.extend(ClassMethods)
      base.module_eval do
        if Rails.version < "3.1"
          scopes[:with_permissions_to] = lambda do |parent_scope, *args|
            options = args.last.is_a?(Hash) ? args.pop : {}
            privilege = (args[0] || :read).to_sym
            privileges = [privilege]
            context =
                if options[:context]
                  options[:context]
                elsif parent_scope.respond_to?(:proxy_reflection)
                  parent_scope.proxy_reflection.klass.name.tableize.to_sym
                elsif parent_scope.respond_to?(:decl_auth_context)
                  parent_scope.decl_auth_context
                else
                  parent_scope.name.tableize.to_sym
                end

            user = options[:user] || Authorization.current_user

            engine = options[:engine] || Authorization::Engine.instance
            engine.permit!(privileges, :user => user, :skip_attribute_test => true,
                           :context => context)

            obligation_scope_for( privileges, :user => user,
                :context => context, :engine => engine, :model => parent_scope)
          end
        end
        
        # Builds and returns a scope with joins and conditions satisfying all obligations.
        def self.obligation_scope_for( privileges, options = {} )
          options = {
            :user => Authorization.current_user,
            :context => nil,
            :model => self,
            :engine => nil,
          }.merge(options)
          engine = options[:engine] || Authorization::Engine.instance

          obligation_scope = ObligationScope.new( options[:model], {} )
          engine.obligations( privileges, :user => options[:user], :context => options[:context] ).each do |obligation|
            obligation_scope.parse!( obligation )
          end

          obligation_scope.scope
        end

        # Named scope for limiting query results according to the authorization
        # of the current user.  If no privilege is given, :+read+ is assumed.
        # 
        #   User.with_permissions_to
        #   User.with_permissions_to(:update)
        #   User.with_permissions_to(:update, :context => :users)
        #   
        # As in the case of other named scopes, this one may be chained:
        #   User.with_permission_to.find(:all, :conditions...)
        # 
        # Options
        # [:+context+]
        #   Context for the privilege to be evaluated in; defaults to the
        #   model's table name.
        # [:+user+]
        #   User to be used for gathering obligations; defaults to the
        #   current user.
        #
        def self.with_permissions_to (*args)
          if Rails.version < "3.1"
            scopes[:with_permissions_to].call(self, *args)
          else
            options = args.last.is_a?(Hash) ? args.pop : {}
            privilege = (args[0] || :read).to_sym
            privileges = [privilege]
<<<<<<< HEAD
            
            if Rails.version < "4"
              parent_scope = scoped
            else
              parent_scope = all
            end
=======

            parent_scope = where(nil)
>>>>>>> 5f3a45d0
            context =
                if options[:context]
                  options[:context]
                elsif parent_scope.klass.respond_to?(:decl_auth_context)
                  parent_scope.klass.decl_auth_context
                else
                  parent_scope.klass.name.tableize.to_sym
                end

            user = options[:user] || Authorization.current_user

            engine = options[:engine] || Authorization::Engine.instance
            engine.permit!(privileges, :user => user, :skip_attribute_test => true,
                           :context => context)

            obligation_scope_for( privileges, :user => user,
                :context => context, :engine => engine, :model => parent_scope.klass)
          end
        end
        
        # Activates model security for the current model.  Then, CRUD operations
        # are checked against the authorization of the current user.  The
        # privileges are :+create+, :+read+, :+update+ and :+delete+ in the
        # context of the model.  By default, :+read+ is not checked because of
        # performance impacts, especially with large result sets.
        # 
        #   class User < ActiveRecord::Base
        #     using_access_control
        #   end
        #   
        # If an operation is not permitted, a Authorization::AuthorizationError
        # is raised.
        #
        # To activate model security on all models, call using_access_control
        # on ActiveRecord::Base
        #   ActiveRecord::Base.using_access_control
        # 
        # Available options
        # [:+context+] Specify context different from the models table name.
        # [:+include_read+] Also check for :+read+ privilege after find.
        #
        def self.using_access_control (options = {})
          options = {
            :context => nil,
            :include_read => false
          }.merge(options)

          class_eval do
            [:create, :update, [:destroy, :delete]].each do |action, privilege|
              send(:"before_#{action}") do |object|
                Authorization::Engine.instance.permit!(privilege || action,
                  :object => object, :context => options[:context])
              end
            end
            
            if options[:include_read]
              # after_find is only called if after_find is implemented
              after_find do |object|
                Authorization::Engine.instance.permit!(:read, :object => object,
                  :context => options[:context])
              end

              if Rails.version < "3"
                def after_find; end
              end
            end

            def self.using_access_control?
              true
            end
          end
        end

        # Returns true if the model is using model security.
        def self.using_access_control?
          false
        end
      end
    end
  end
end<|MERGE_RESOLUTION|>--- conflicted
+++ resolved
@@ -104,17 +104,7 @@
             options = args.last.is_a?(Hash) ? args.pop : {}
             privilege = (args[0] || :read).to_sym
             privileges = [privilege]
-<<<<<<< HEAD
-            
-            if Rails.version < "4"
-              parent_scope = scoped
-            else
-              parent_scope = all
-            end
-=======
-
             parent_scope = where(nil)
->>>>>>> 5f3a45d0
             context =
                 if options[:context]
                   options[:context]
