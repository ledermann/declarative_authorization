# Authorization
require File.dirname(__FILE__) + '/reader.rb'
require "set"
require "forwardable"

module Authorization
  # An exception raised if anything goes wrong in the Authorization realm
  class AuthorizationError < StandardError ; end
  # NotAuthorized is raised if the current user is not allowed to perform
  # the given operation possibly on a specific object.
  class NotAuthorized < AuthorizationError ; end
  # AttributeAuthorizationError is more specific than NotAuthorized, signaling
  # that the access was denied on the grounds of attribute conditions.
  class AttributeAuthorizationError < NotAuthorized ; end
  # AuthorizationUsageError is used whenever a situation is encountered
  # in which the application misused the plugin.  That is, if, e.g.,
  # authorization rules may not be evaluated.
  class AuthorizationUsageError < AuthorizationError ; end
  # NilAttributeValueError is raised by Attribute#validate? when it hits a nil attribute value.
  # The exception is raised to ensure that the entire rule is invalidated.
  class NilAttributeValueError < AuthorizationError; end
  
  AUTH_DSL_FILES = [Pathname.new(Rails.root || '').join("config", "authorization_rules.rb").to_s] unless defined? AUTH_DSL_FILES
  
  # Controller-independent method for retrieving the current user.
  # Needed for model security where the current controller is not available.
  def self.current_user
    Thread.current["current_user"] || AnonymousUser.new
  end
  
  # Controller-independent method for setting the current user.
  def self.current_user=(user)
    Thread.current["current_user"] = user
  end
  
  # For use in test cases only
  def self.ignore_access_control (state = nil) # :nodoc:
    Thread.current["ignore_access_control"] = state unless state.nil?
    Thread.current["ignore_access_control"] || false
  end

  def self.activate_authorization_rules_browser? # :nodoc:
    ::Rails.env.development?
  end

  @@dot_path = "dot"
  def self.dot_path
    @@dot_path
  end

  def self.dot_path= (path)
    @@dot_path = path
  end
  
  @@default_role = :guest
  def self.default_role
    @@default_role
  end

  def self.default_role= (role)
    @@default_role = role.to_sym
  end

  def self.is_a_association_proxy? (object)
    if Rails.version < "3.2"
      object.respond_to?(:proxy_reflection)
    else
      object.respond_to?(:proxy_association)
    end
  end
  
  # Authorization::Engine implements the reference monitor.  It may be used
  # for querying the permission and retrieving obligations under which
  # a certain privilege is granted for the current user.
  #
  class Engine
    extend Forwardable
    attr_reader :reader

    def_delegators :@reader, :auth_rules_reader, :privileges_reader, :load, :load!
    def_delegators :auth_rules_reader, :auth_rules, :roles, :omnipotent_roles, :role_hierarchy, :role_titles, :role_descriptions
    def_delegators :privileges_reader, :privileges, :privilege_hierarchy
    
    # If +reader+ is not given, a new one is created with the default
    # authorization configuration of +AUTH_DSL_FILES+.  If given, may be either
    # a Reader object or a path to a configuration file.
    def initialize (reader = nil)
      #@auth_rules = AuthorizationRuleSet.new reader.auth_rules_reader.auth_rules
      @reader = Reader::DSLReader.factory(reader || AUTH_DSL_FILES)
    end

    def initialize_copy (from) # :nodoc:
      @reader = from.reader.clone
    end

    # {[priv, ctx] => [priv, ...]}
    def rev_priv_hierarchy
      if @rev_priv_hierarchy.nil?
        @rev_priv_hierarchy = {}
        privilege_hierarchy.each do |key, value|
          value.each do |val| 
            @rev_priv_hierarchy[val] ||= []
            @rev_priv_hierarchy[val] << key
          end
        end
      end
      @rev_priv_hierarchy
    end
   
    # {[priv, ctx] => [priv, ...]}
    def rev_role_hierarchy  
      if @rev_role_hierarchy.nil?
        @rev_role_hierarchy = {}
        role_hierarchy.each do |higher_role, lower_roles|
          lower_roles.each do |role|
            (@rev_role_hierarchy[role] ||= []) << higher_role
          end
        end
      end
      @rev_role_hierarchy
    end
    
    # Returns true if privilege is met by the current user.  Raises
    # AuthorizationError otherwise.  +privilege+ may be given with or
    # without context.  In the latter case, the :+context+ option is
    # required.
    #  
    # Options:
    # [:+context+]
    #   The context part of the privilege.
    #   Defaults either to the tableized +class_name+ of the given :+object+, if given.
    #   That is, :+users+ for :+object+ of type User.  
    #   Raises AuthorizationUsageError if context is missing and not to be inferred.
    # [:+object+] An context object to test attribute checks against.
    # [:+skip_attribute_test+]
    #   Skips those attribute checks in the 
    #   authorization rules. Defaults to false.
    # [:+user+] 
    #   The user to check the authorization for.
    #   Defaults to Authorization#current_user.
    # [:+bang+]
    #   Should NotAuthorized exceptions be raised
    #   Defaults to true.
    #
    def permit! (privilege, options = {})
      return true if Authorization.ignore_access_control
      options = {
        :object => nil,
        :skip_attribute_test => false,
        :context => nil,
        :bang => true
      }.merge(options)
      
      # Make sure we're handling all privileges as symbols.
      privilege = privilege.is_a?( Array ) ?
                  privilege.flatten.collect { |priv| priv.to_sym } :
                  privilege.to_sym
      
      #
      # If the object responds to :proxy_reflection, we're probably working with
      # an association proxy.  Use 'new' to leverage ActiveRecord's builder
      # functionality to obtain an object against which we can check permissions.
      #
      # Example: permit!( :edit, :object => user.posts )
      #
      if Authorization.is_a_association_proxy?(options[:object]) && options[:object].respond_to?(:new)
<<<<<<< HEAD
        options[:object] = ( if Rails.version < "3"
          options[:object]
        elsif Rails.version < "4"
          options[:object].scoped
        else
          options[:object].scope
        end ).new
=======
        options[:object] = (Rails.version < "3.0" ? options[:object] : options[:object].where(nil)).new
>>>>>>> 5f3a45d0
      end
      
      options[:context] ||= options[:object] && (
        options[:object].class.respond_to?(:decl_auth_context) ?
            options[:object].class.decl_auth_context :
            options[:object].class.name.tableize.to_sym
      ) rescue NoMethodError
      
      user, roles, privileges = user_roles_privleges_from_options(privilege, options)

      return true if roles.is_a?(Array) and not (roles & omnipotent_roles).empty?

      # find a authorization rule that matches for at least one of the roles and 
      # at least one of the given privileges
      attr_validator = AttributeValidator.new(self, user, options[:object], privilege, options[:context])
      rules = matching_auth_rules(roles, privileges, options[:context])
      
      # Test each rule in turn to see whether any one of them is satisfied.
      rules.each do |rule|
        return true if rule.validate?(attr_validator, options[:skip_attribute_test])
      end

      if options[:bang]
        if rules.empty?
          raise NotAuthorized, "No matching rules found for #{privilege} for #{user.inspect} " +
            "(roles #{roles.inspect}, privileges #{privileges.inspect}, " +
            "context #{options[:context].inspect})."
        else
          raise AttributeAuthorizationError, "#{privilege} not allowed for #{user.inspect} on #{(options[:object] || options[:context]).inspect}."
        end
      else
        false
      end
    end
    
    # Calls permit! but doesn't raise authorization errors. If no exception is
    # raised, permit? returns true and yields  to the optional block.
    def permit? (privilege, options = {}) # :yields:
      if permit!(privilege, options.merge(:bang=> false))
        yield if block_given?
        true
      else
        false
      end
    end
    
    # Returns the obligations to be met by the current user for the given 
    # privilege as an array of obligation hashes in form of 
    #   [{:object_attribute => obligation_value, ...}, ...]
    # where +obligation_value+ is either (recursively) another obligation hash
    # or a value spec, such as
    #   [operator, literal_value]
    # The obligation hashes in the array should be OR'ed, conditions inside
    # the hashes AND'ed.
    # 
    # Example
    #   {:branch => {:company => [:is, 24]}, :active => [:is, true]}
    # 
    # Options
    # [:+context+]  See permit!
    # [:+user+]  See permit!
    # 
    def obligations (privilege, options = {})
      options = {:context => nil}.merge(options)
      user, roles, privileges = user_roles_privleges_from_options(privilege, options)

      permit!(privilege, :skip_attribute_test => true, :user => user, :context => options[:context])
      
      return [] if roles.is_a?(Array) and not (roles & omnipotent_roles).empty?
      
      attr_validator = AttributeValidator.new(self, user, nil, privilege, options[:context])
      matching_auth_rules(roles, privileges, options[:context]).collect do |rule|
        rule.obligations(attr_validator)
      end.flatten
    end
    
    # Returns the description for the given role.  The description may be
    # specified with the authorization rules.  Returns +nil+ if none was
    # given.
    def description_for (role)
      role_descriptions[role]
    end
    
    # Returns the title for the given role.  The title may be
    # specified with the authorization rules.  Returns +nil+ if none was
    # given.
    def title_for (role)
      role_titles[role]
    end

    # Returns the role symbols of the given user.
    def roles_for (user)
      user ||= Authorization.current_user
      raise AuthorizationUsageError, "User object doesn't respond to roles (#{user.inspect})" \
        if !user.respond_to?(:role_symbols) and !user.respond_to?(:roles)

      Rails.logger.info("The use of user.roles is deprecated.  Please add a method " +
          "role_symbols to your User model.") if defined?(Rails) and Rails.respond_to?(:logger) and !user.respond_to?(:role_symbols)

      roles = user.respond_to?(:role_symbols) ? user.role_symbols : user.roles

      raise AuthorizationUsageError, "User.#{user.respond_to?(:role_symbols) ? 'role_symbols' : 'roles'} " +
        "doesn't return an Array of Symbols (#{roles.inspect})" \
            if !roles.is_a?(Array) or (!roles.empty? and !roles[0].is_a?(Symbol))

      (roles.empty? ? [Authorization.default_role] : roles)
    end
    
    # Returns the role symbols and inherritted role symbols for the given user
    def roles_with_hierarchy_for(user)
      flatten_roles(roles_for(user))
    end

    def self.development_reload?
      if Rails.env.development?
        mod_time = AUTH_DSL_FILES.map { |m| File.mtime(m) rescue Time.at(0) }.flatten.max
        @@auth_dsl_last_modified ||= mod_time
        if mod_time > @@auth_dsl_last_modified
          @@auth_dsl_last_modified = mod_time
          return true
        end
      end
    end

    # Returns an instance of Engine, which is created if there isn't one
    # yet.  If +dsl_file+ is given, it is passed on to Engine.new and 
    # a new instance is always created.
    def self.instance (dsl_file = nil)
      if dsl_file or development_reload?
        @@instance = new(dsl_file)
      else
        @@instance ||= new
      end
    end
    
    class AttributeValidator # :nodoc:
      attr_reader :user, :object, :engine, :context, :privilege
      def initialize (engine, user, object = nil, privilege = nil, context = nil)
        @engine = engine
        @user = user
        @object = object
        @privilege = privilege
        @context = context
      end
      
      def evaluate (value_block)
        # TODO cache?
        instance_eval(&value_block)
      end
    end
    
    private
    def user_roles_privleges_from_options(privilege, options)
      options = {
        :user => nil,
        :context => nil,
        :user_roles => nil
      }.merge(options)
      user = options[:user] || Authorization.current_user
      privileges = privilege.is_a?(Array) ? privilege : [privilege]
      
      raise AuthorizationUsageError, "No user object given (#{user.inspect}) or " +
        "set through Authorization.current_user" unless user

      roles = options[:user_roles] || flatten_roles(roles_for(user))
      privileges = flatten_privileges privileges, options[:context]
      [user, roles, privileges]
    end
    
    def flatten_roles (roles, flattened_roles = Set.new)
      # TODO caching?
      roles.reject {|role| flattened_roles.include?(role)}.each do |role|
        flattened_roles << role
        flatten_roles(role_hierarchy[role], flattened_roles) if role_hierarchy[role]
      end
      flattened_roles.to_a
    end
    
    # Returns the privilege hierarchy flattened for given privileges in context.
    def flatten_privileges (privileges, context = nil, flattened_privileges = Set.new)
      # TODO caching?
      raise AuthorizationUsageError, "No context given or inferable from object" unless context
      privileges.reject {|priv| flattened_privileges.include?(priv)}.each do |priv|
        flattened_privileges << priv
        flatten_privileges(rev_priv_hierarchy[[priv, nil]], context, flattened_privileges) if rev_priv_hierarchy[[priv, nil]]
        flatten_privileges(rev_priv_hierarchy[[priv, context]], context, flattened_privileges) if rev_priv_hierarchy[[priv, context]]
      end
      flattened_privileges.to_a
    end
    
    def matching_auth_rules (roles, privileges, context)
      auth_rules.matching(roles, privileges, context)
    end
  end
  

  class AuthorizationRuleSet
    include Enumerable
    extend Forwardable
    def_delegators :@rules, :each, :length, :[]

    def initialize (rules = [])
      @rules = rules.clone
      reset!
    end

    def initialize_copy (source)
      @rules = @rules.collect {|rule| rule.clone}
      reset!
    end

    def matching(roles, privileges, context)
      roles = [roles] unless roles.is_a?(Array)
      rules = cached_auth_rules[context] || []
      rules.select do |rule|
        rule.matches? roles, privileges, context
      end
    end
    def delete rule
      @rules.delete rule
      reset!
    end
    def << rule
      @rules << rule
      reset!
    end
    def each &block
      @rules.each &block
    end

    private
    def reset!
      @cached_auth_rules =nil
    end
    def cached_auth_rules
      return @cached_auth_rules if @cached_auth_rules
      @cached_auth_rules = {}
      @rules.each do |rule|
        rule.contexts.each do |context|
          @cached_auth_rules[context] ||= []
          @cached_auth_rules[context] << rule
        end
      end
      @cached_auth_rules
    end
  end
  class AuthorizationRule
    attr_reader :attributes, :contexts, :role, :privileges, :join_operator,
        :source_file, :source_line
    
    def initialize (role, privileges = [], contexts = nil, join_operator = :or,
          options = {})
      @role = role
      @privileges = Set.new(privileges)
      @contexts = Set.new((contexts && !contexts.is_a?(Array) ? [contexts] : contexts))
      @join_operator = join_operator
      @attributes = []
      @source_file = options[:source_file]
      @source_line = options[:source_line]
    end

    def initialize_copy (from)
      @privileges = @privileges.clone
      @contexts = @contexts.clone
      @attributes = @attributes.collect {|attribute| attribute.clone }
    end
    
    def append_privileges (privs)
      @privileges.merge(privs)
    end
    
    def append_attribute (attribute)
      @attributes << attribute
    end
    
    def matches? (roles, privs, context = nil)
      roles = [roles] unless roles.is_a?(Array)
      @contexts.include?(context) and roles.include?(@role) and 
        not (@privileges & privs).empty?
    end

    def validate? (attr_validator, skip_attribute = false)
      skip_attribute or @attributes.empty? or
        @attributes.send(@join_operator == :and ? :all? : :any?) do |attr|
          begin
            attr.validate?(attr_validator)
          rescue NilAttributeValueError => e
            nil # Bumping up against a nil attribute value flunks the rule.
          end
        end
    end

    def obligations (attr_validator)
      exceptions = []
      obligations = @attributes.collect do |attr|
        begin
          attr.obligation(attr_validator)
        rescue NotAuthorized => e
          exceptions << e
          nil
        end
      end

      if exceptions.length > 0 and (@join_operator == :and or exceptions.length == @attributes.length)
        raise NotAuthorized, "Missing authorization in collecting obligations: #{exceptions.map(&:to_s) * ", "}"
      end

      if @join_operator == :and and !obligations.empty?
        # cross product of OR'ed obligations in arrays
        arrayed_obligations = obligations.map {|obligation| obligation.is_a?(Hash) ? [obligation] : obligation}
        merged_obligations = arrayed_obligations.first
        arrayed_obligations[1..-1].each do |inner_obligations|
          previous_merged_obligations = merged_obligations
          merged_obligations = inner_obligations.collect do |inner_obligation|
            previous_merged_obligations.collect do |merged_obligation|
              merged_obligation.deep_merge(inner_obligation)
            end
          end.flatten
        end
        obligations = merged_obligations
      else
        obligations = obligations.flatten.compact
      end
      obligations.empty? ? [{}] : obligations
    end

    def to_long_s
      attributes.collect {|attr| attr.to_long_s } * "; "
    end
  end
  
  class Attribute
    # attr_conditions_hash of form
    # { :object_attribute => [operator, value_block], ... }
    # { :object_attribute => { :attr => ... } }
    def initialize (conditions_hash)
      @conditions_hash = conditions_hash
    end

    def initialize_copy (from)
      @conditions_hash = deep_hash_clone(@conditions_hash)
    end
    
    def validate? (attr_validator, object = nil, hash = nil)
      object ||= attr_validator.object
      return false unless object
      
      (hash || @conditions_hash).all? do |attr, value|
        attr_value = object_attribute_value(object, attr)
        if value.is_a?(Hash)
          if attr_value.is_a?(Enumerable)
            attr_value.any? do |inner_value|
              validate?(attr_validator, inner_value, value)
            end
          elsif attr_value == nil
            raise NilAttributeValueError, "Attribute #{attr.inspect} is nil in #{object.inspect}."
          else
            validate?(attr_validator, attr_value, value)
          end
        elsif value.is_a?(Array) and value.length == 2 and value.first.is_a?(Symbol)
          evaluated = if value[1].is_a?(Proc)
                        attr_validator.evaluate(value[1])
                      else
                        value[1]
                      end
          case value[0]
          when :is
            attr_value == evaluated
          when :is_not
            attr_value != evaluated
          when :contains
            begin
              attr_value.include?(evaluated)
            rescue NoMethodError => e
              raise AuthorizationUsageError, "Operator contains requires a " +
                  "subclass of Enumerable as attribute value, got: #{attr_value.inspect} " +
                  "contains #{evaluated.inspect}: #{e}"
            end
          when :does_not_contain
            begin
              !attr_value.include?(evaluated)
            rescue NoMethodError => e
              raise AuthorizationUsageError, "Operator does_not_contain requires a " +
                  "subclass of Enumerable as attribute value, got: #{attr_value.inspect} " +
                  "does_not_contain #{evaluated.inspect}: #{e}"
            end
          when :intersects_with
            begin
              !(evaluated.to_set & attr_value.to_set).empty?
            rescue NoMethodError => e
              raise AuthorizationUsageError, "Operator intersects_with requires " +
                  "subclasses of Enumerable, got: #{attr_value.inspect} " +
                  "intersects_with #{evaluated.inspect}: #{e}"
            end
          when :is_in
            begin
              evaluated.include?(attr_value)
            rescue NoMethodError => e
              raise AuthorizationUsageError, "Operator is_in requires a " +
                  "subclass of Enumerable as value, got: #{attr_value.inspect} " +
                  "is_in #{evaluated.inspect}: #{e}"
            end
          when :is_not_in
            begin
              !evaluated.include?(attr_value)
            rescue NoMethodError => e
              raise AuthorizationUsageError, "Operator is_not_in requires a " +
                  "subclass of Enumerable as value, got: #{attr_value.inspect} " +
                  "is_not_in #{evaluated.inspect}: #{e}"
            end
          when :lt
            attr_value && attr_value < evaluated
          when :lte
            attr_value && attr_value <= evaluated
          when :gt
            attr_value && attr_value > evaluated
          when :gte
            attr_value && attr_value >= evaluated
          else
            raise AuthorizationError, "Unknown operator #{value[0]}"
          end
        else
          raise AuthorizationError, "Wrong conditions hash format"
        end
      end
    end
    
    # resolves all the values in condition_hash
    def obligation (attr_validator, hash = nil)
      hash = (hash || @conditions_hash).clone
      hash.each do |attr, value|
        if value.is_a?(Hash)
          hash[attr] = obligation(attr_validator, value)
        elsif value.is_a?(Array) and value.length == 2
          hash[attr] = [value[0], attr_validator.evaluate(value[1])]
        else
          raise AuthorizationError, "Wrong conditions hash format"
        end
      end
      hash
    end

    def to_long_s (hash = nil)
      if hash
        hash.inject({}) do |memo, key_val|
          key, val = key_val
          memo[key] = case val
                      when Array then "#{val[0]} { #{val[1].respond_to?(:to_ruby) ? val[1].to_ruby.gsub(/^proc \{\n?(.*)\n?\}$/m, '\1') : "..."} }"
                      when Hash then to_long_s(val)
                      end
          memo
        end
      else
        "if_attribute #{to_long_s(@conditions_hash).inspect}"
      end
    end

    protected
    def object_attribute_value (object, attr)
      begin
        if object.respond_to?(:proxy_association)
          first = object.first
          object.delete(first)
          first.send(attr)
        else
          object.send(attr)
        end
      rescue ArgumentError, NoMethodError => e
        raise AuthorizationUsageError, "Error occurred while validating attribute ##{attr} on #{object.inspect}: #{e}.\n" +
          "Please check your authorization rules and ensure the attribute is correctly spelled and \n" +
          "corresponds to a method on the model you are authorizing for."
      end
    end

    def deep_hash_clone (hash)
      hash.inject({}) do |memo, (key, val)|
        memo[key] = case val
                    when Hash
                      deep_hash_clone(val)
                    when NilClass, Symbol
                      val
                    else
                      val.clone
                    end
        memo
      end
    end
  end

  # An attribute condition that uses existing rules to decide validation
  # and create obligations.
  class AttributeWithPermission < Attribute
    # E.g. privilege :read, attr_or_hash either :attribute or
    # { :attribute => :deeper_attribute }
    def initialize (privilege, attr_or_hash, context = nil)
      @privilege = privilege
      @context = context
      @attr_hash = attr_or_hash
    end

    def initialize_copy (from)
      @attr_hash = deep_hash_clone(@attr_hash) if @attr_hash.is_a?(Hash)
    end

    def validate? (attr_validator, object = nil, hash_or_attr = nil)
      object ||= attr_validator.object
      hash_or_attr ||= @attr_hash
      return false unless object

      case hash_or_attr
      when Symbol
        attr_value = object_attribute_value(object, hash_or_attr)
        case attr_value
        when nil
          raise NilAttributeValueError, "Attribute #{hash_or_attr.inspect} is nil in #{object.inspect}."
        when Enumerable
          attr_value.any? do |inner_value|
            attr_validator.engine.permit? @privilege, :object => inner_value, :user => attr_validator.user
          end
        else
          attr_validator.engine.permit? @privilege, :object => attr_value, :user => attr_validator.user
        end
      when Hash
        hash_or_attr.all? do |attr, sub_hash|
          attr_value = object_attribute_value(object, attr)
          if attr_value == nil
            raise NilAttributeValueError, "Attribute #{attr.inspect} is nil in #{object.inspect}."
          elsif attr_value.is_a?(Enumerable)
            attr_value.any? do |inner_value|
              validate?(attr_validator, inner_value, sub_hash)
            end
          else
            validate?(attr_validator, attr_value, sub_hash)
          end
        end
      when NilClass
        attr_validator.engine.permit? @privilege, :object => object, :user => attr_validator.user
      else
        raise AuthorizationError, "Wrong conditions hash format: #{hash_or_attr.inspect}"
      end
    end

    # may return an array of obligations to be OR'ed
    def obligation (attr_validator, hash_or_attr = nil, path = [])
      hash_or_attr ||= @attr_hash
      case hash_or_attr
      when Symbol
        @context ||= begin
          rule_model = attr_validator.context.to_s.classify.constantize
          context_reflection = self.class.reflection_for_path(rule_model, path + [hash_or_attr])
          if context_reflection.klass.respond_to?(:decl_auth_context)
            context_reflection.klass.decl_auth_context
          else
            context_reflection.klass.name.tableize.to_sym
          end
        rescue # missing model, reflections
          hash_or_attr.to_s.pluralize.to_sym
        end
        
        obligations = attr_validator.engine.obligations(@privilege,
                          :context => @context,
                          :user    => attr_validator.user)

        obligations.collect {|obl| {hash_or_attr => obl} }
      when Hash
        obligations_array_attrs = []
        obligations =
            hash_or_attr.inject({}) do |all, pair|
              attr, sub_hash = pair
              all[attr] = obligation(attr_validator, sub_hash, path + [attr])
              if all[attr].length > 1
                obligations_array_attrs << attr
              else
                all[attr] = all[attr].first
              end
              all
            end
        obligations = [obligations]
        obligations_array_attrs.each do |attr|
          next_array_size = obligations.first[attr].length
          obligations = obligations.collect do |obls|
            (0...next_array_size).collect do |idx|
              obls_wo_array = obls.clone
              obls_wo_array[attr] = obls_wo_array[attr][idx]
              obls_wo_array
            end
          end.flatten
        end
        obligations
      when NilClass
        attr_validator.engine.obligations(@privilege,
            :context => attr_validator.context,
            :user    => attr_validator.user)
      else
        raise AuthorizationError, "Wrong conditions hash format: #{hash_or_attr.inspect}"
      end
    end

    def to_long_s
      "if_permitted_to #{@privilege.inspect}, #{@attr_hash.inspect}"
    end

    private
    def self.reflection_for_path (parent_model, path)
      reflection = path.empty? ? parent_model : begin
        parent = reflection_for_path(parent_model, path[0..-2])
        if !parent.respond_to?(:proxy_reflection) and parent.respond_to?(:klass)
          parent.klass.reflect_on_association(path.last)
        else
          parent.reflect_on_association(path.last)
        end
      rescue
        parent.reflect_on_association(path.last)
      end
      raise "invalid path #{path.inspect}" if reflection.nil?
      reflection
    end
  end
  
  # Represents a pseudo-user to facilitate anonymous users in applications
  class AnonymousUser
    attr_reader :role_symbols
    def initialize (roles = [Authorization.default_role])
      @role_symbols = roles
    end
  end
end
<|MERGE_RESOLUTION|>--- conflicted
+++ resolved
@@ -164,17 +164,7 @@
       # Example: permit!( :edit, :object => user.posts )
       #
       if Authorization.is_a_association_proxy?(options[:object]) && options[:object].respond_to?(:new)
-<<<<<<< HEAD
-        options[:object] = ( if Rails.version < "3"
-          options[:object]
-        elsif Rails.version < "4"
-          options[:object].scoped
-        else
-          options[:object].scope
-        end ).new
-=======
         options[:object] = (Rails.version < "3.0" ? options[:object] : options[:object].where(nil)).new
->>>>>>> 5f3a45d0
       end
       
       options[:context] ||= options[:object] && (
