--- conflicted
+++ resolved
@@ -59,13 +59,8 @@
         # for Rails < 4: use scoped method
         self.klass.scoped(@finder_options)
       else
-<<<<<<< HEAD
-        puts ( @finder_options.keys - [ :conditions, :joins ] )
-        self.klass.all(@finder_options)
-=======
         # TODO Refactor this.  There is certainly a better way.
         self.klass.joins(@finder_options[:joins]).includes(@finder_options[:include]).where(@finder_options[:conditions])
->>>>>>> 1bc1a86d
       end
     end
 
