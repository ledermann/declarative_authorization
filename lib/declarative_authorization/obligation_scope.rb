module Authorization
  # The +ObligationScope+ class parses any number of obligations into joins and conditions.
  #
  # In +ObligationScope+ parlance, "association paths" are one-dimensional arrays in which each
  # element represents an attribute or association (or "step"), and "leads" to the next step in the
  # association path.
  #
  # Suppose we have this path defined in the context of model Foo:
  # +{ :bar => { :baz => { :foo => { :attr => is { user } } } } }+
  #
  # To parse this path, +ObligationScope+ evaluates each step in the context of the preceding step.
  # The first step is evaluated in the context of the parent scope, the second step is evaluated in
  # the context of the first, and so forth.  Every time we encounter a step representing an
  # association, we make note of the fact by storing the path (up to that point), assigning it a
  # table alias intended to match the one that will eventually be chosen by ActiveRecord when
  # executing the +find+ method on the scope.
  #
  # +@table_aliases = {
  #   [] => 'foos',
  #   [:bar] => 'bars',
  #   [:bar, :baz] => 'bazzes',
  #   [:bar, :baz, :foo] => 'foos_bazzes' # Alias avoids collisions with 'foos' (already used)
  # }+
  #
  # At the "end" of each path, we expect to find a comparison operation of some kind, generally
  # comparing an attribute of the most recent association with some other value (such as an ID,
  # constant, or array of values).  When we encounter a step representing a comparison, we make
  # note of the fact by storing the path (up to that point) and the comparison operation together.
  # (Note that individual obligations' conditions are kept separate, to allow their conditions to
  # be OR'ed together in the generated scope options.)
  #
  # +@obligation_conditions[<obligation>][[:bar, :baz, :foo]] = [
  #   [ :attr, :is, <user.id> ]
  # ]+
  #
  # TODO update doc for Relations:
  # After successfully parsing an obligation, all of the stored paths and conditions are converted
  # into scope options (stored in +proxy_options+ as +:joins+ and +:conditions+).  The resulting
  # scope may then be used to find all scoped objects for which at least one of the parsed
  # obligations is fully met.
  #
  # +@proxy_options[:joins] = { :bar => { :baz => :foo } }
  # @proxy_options[:conditions] = [ 'foos_bazzes.attr = :foos_bazzes__id_0', { :foos_bazzes__id_0 => 1 } ]+
  #
  class ObligationScope < (Rails.version < "3" ? ActiveRecord::NamedScope::Scope : ActiveRecord::Relation)
    def initialize (model, options)
      @finder_options = {}
      if Rails.version < "3"
        super(model, options)
      else
	super(model, model.table_name)
      end
    end

    def scope
      if Rails.version < "3"
<<<<<<< HEAD
=======
        self
      elsif Rails.version < "4"
>>>>>>> 5f3a45d0
        # for Rails < 3: scope, after setting proxy_options
        self
      elsif Rails.version < "4"
        # for Rails < 4: use scoped method
        self.klass.scoped(@finder_options)
      else
<<<<<<< HEAD
        self.klass.all(@finder_options)
=======
        # TODO Refactor this.  There is certainly a better way.
        self.klass.joins(@finder_options[:joins]).includes(@finder_options[:include]).where(@finder_options[:conditions])
>>>>>>> 5f3a45d0
      end
    end

    # Consumes the given obligation, converting it into scope join and condition options.
    def parse!( obligation )
      @current_obligation = obligation
      @join_table_joins = Set.new
      obligation_conditions[@current_obligation] ||= {}
      follow_path( obligation )

      rebuild_condition_options!
      rebuild_join_options!
    end
    
    protected
    
    # Parses the next step in the association path.  If it's an association, we advance down the
    # path.  Otherwise, it's an attribute, and we need to evaluate it as a comparison operation.
    def follow_path( steps, past_steps = [] )
      if steps.is_a?( Hash )
        steps.each do |step, next_steps|
          path_to_this_point = [past_steps, step].flatten
          reflection = reflection_for( path_to_this_point ) rescue nil
          if reflection
            follow_path( next_steps, path_to_this_point )
          else
            follow_comparison( next_steps, past_steps, step )
          end
        end
      elsif steps.is_a?( Array ) && steps.length == 2
        if reflection_for( past_steps )
          follow_comparison( steps, past_steps, :id )
        else
          follow_comparison( steps, past_steps[0..-2], past_steps[-1] )
        end
      else
        raise "invalid obligation path #{[past_steps, steps].inspect}"
      end
    end

    def top_level_model
      if Rails.version < "3"
        @proxy_scope
      else
        self.klass
      end
    end

    def finder_options
      Rails.version < "3" ? @proxy_options : @finder_options
    end
    
    # At the end of every association path, we expect to see a comparison of some kind; for
    # example, +:attr => [ :is, :value ]+.
    #
    # This method parses the comparison and creates an obligation condition from it.
    def follow_comparison( steps, past_steps, attribute )
      operator = steps[0]
      value = steps[1..-1]
      value = value[0] if value.length == 1

      add_obligation_condition_for( past_steps, [attribute, operator, value] )
    end
    
    # Adds the given expression to the current obligation's indicated path's conditions.
    #
    # Condition expressions must follow the format +[ <attribute>, <operator>, <value> ]+.
    def add_obligation_condition_for( path, expression )
      raise "invalid expression #{expression.inspect}" unless expression.is_a?( Array ) && expression.length == 3
      add_obligation_join_for( path )
      obligation_conditions[@current_obligation] ||= {}
      ( obligation_conditions[@current_obligation][path] ||= Set.new ) << expression
    end
    
    # Adds the given path to the list of obligation joins, if we haven't seen it before.
    def add_obligation_join_for( path )
      map_reflection_for( path ) if reflections[path].nil?
    end
    
    # Returns the model associated with the given path.
    def model_for (path)
      reflection = reflection_for(path)

      if Authorization.is_a_association_proxy?(reflection)
        if Rails.version < "3.2"
          reflection.proxy_reflection.klass
        else
          reflection.proxy_association.reflection.klass
        end
      elsif reflection.respond_to?(:klass)
        reflection.klass
      else
        reflection
      end
    end
    
    # Returns the reflection corresponding to the given path.
    def reflection_for(path, for_join_table_only = false)
      @join_table_joins << path if for_join_table_only and !reflections[path]
      reflections[path] ||= map_reflection_for( path )
    end
    
    # Returns a proper table alias for the given path.  This alias may be used in SQL statements.
    def table_alias_for( path )
      table_aliases[path] ||= map_table_alias_for( path )
    end

    # Attempts to map a reflection for the given path.  Raises if already defined.
    def map_reflection_for( path )
      raise "reflection for #{path.inspect} already exists" unless reflections[path].nil?

      reflection = path.empty? ? top_level_model : begin
        parent = reflection_for( path[0..-2] )
        if !Authorization.is_a_association_proxy?(parent) and parent.respond_to?(:klass)
          parent.klass.reflect_on_association( path.last )
        else
          parent.reflect_on_association( path.last )
        end
      rescue
        parent.reflect_on_association( path.last )
      end
      raise "invalid path #{path.inspect}" if reflection.nil?

      reflections[path] = reflection
      map_table_alias_for( path )  # Claim a table alias for the path.

      # Claim alias for join table
      # TODO change how this is checked
      if !Authorization.is_a_association_proxy?(reflection) and !reflection.respond_to?(:proxy_scope) and reflection.is_a?(ActiveRecord::Reflection::ThroughReflection)
        join_table_path = path[0..-2] + [reflection.options[:through]]
        reflection_for(join_table_path, true)
      end
      
      reflection
    end

    # Attempts to map a table alias for the given path.  Raises if already defined.
    def map_table_alias_for( path )
      return "table alias for #{path.inspect} already exists" unless table_aliases[path].nil?
      
      reflection = reflection_for( path )
      table_alias = reflection.table_name
      if table_aliases.values.include?( table_alias )
        max_length = reflection.active_record.connection.table_alias_length
        # Rails seems to pluralize reflection names
        table_alias = "#{reflection.name.to_s.pluralize}_#{reflection.active_record.table_name}".to(max_length-1)
      end            
      while table_aliases.values.include?( table_alias )
        if table_alias =~ /\w(_\d+?)$/
          table_index = $1.succ
          table_alias = "#{table_alias[0..-(table_index.length+1)]}_#{table_index}"
        else
          table_alias = "#{table_alias[0..(max_length-3)]}_2" 
        end
      end
      table_aliases[path] = table_alias
    end

    # Returns a hash mapping obligations to zero or more condition path sets.
    def obligation_conditions
      @obligation_conditions ||= {}
    end

    # Returns a hash mapping paths to reflections.
    def reflections
      # lets try to get the order of joins right
      @reflections ||= ActiveSupport::OrderedHash.new
    end
    
    # Returns a hash mapping paths to proper table aliases to use in SQL statements.
    def table_aliases
      @table_aliases ||= {}
    end
    
    # Parses all of the defined obligation conditions and defines the scope's :conditions option.
    def rebuild_condition_options!
      conds = []
      binds = {}
      used_paths = Set.new
      delete_paths = Set.new
      obligation_conditions.each_with_index do |array, obligation_index|
        obligation, conditions = array
        obligation_conds = []
        conditions.each do |path, expressions|
          model = model_for( path )
          table_alias = table_alias_for(path)
          parent_model = (path.length > 1 ? model_for(path[0..-2]) : top_level_model)
          expressions.each do |expression|
            attribute, operator, value = expression
            # prevent unnecessary joins:
            if attribute == :id and operator == :is and parent_model.columns_hash["#{path.last}_id"]
              attribute_name = :"#{path.last}_id"
              attribute_table_alias = table_alias_for(path[0..-2])
              used_paths << path[0..-2]
              delete_paths << path
            else
              attribute_name = model.columns_hash["#{attribute}_id"] && :"#{attribute}_id" ||
                               model.columns_hash[attribute.to_s]    && attribute ||
                               model.primary_key
              attribute_table_alias = table_alias
              used_paths << path
            end
            bindvar = "#{attribute_table_alias}__#{attribute_name}_#{obligation_index}".to_sym

            sql_attribute = "#{parent_model.connection.quote_table_name(attribute_table_alias)}." +
                "#{parent_model.connection.quote_table_name(attribute_name)}"
            if value.nil? and [:is, :is_not].include?(operator)
              obligation_conds << "#{sql_attribute} IS #{[:contains, :is].include?(operator) ? '' : 'NOT '}NULL"
            else
              attribute_operator = case operator
                                   when :contains, :is             then "= :#{bindvar}"
                                   when :does_not_contain, :is_not then "<> :#{bindvar}"
                                   when :is_in, :intersects_with   then "IN (:#{bindvar})"
                                   when :is_not_in                 then "NOT IN (:#{bindvar})"
                                   when :lt                        then "< :#{bindvar}"
                                   when :lte                       then "<= :#{bindvar}"
                                   when :gt                        then "> :#{bindvar}"
                                   when :gte                       then ">= :#{bindvar}"
                                   else raise AuthorizationUsageError, "Unknown operator: #{operator}"
                                   end
              obligation_conds << "#{sql_attribute} #{attribute_operator}"
              binds[bindvar] = attribute_value(value)
            end
          end
        end
        obligation_conds << "1=1" if obligation_conds.empty?
        conds << "(#{obligation_conds.join(' AND ')})"
      end
      (delete_paths - used_paths).each {|path| reflections.delete(path)}

      finder_options[:conditions] = [ conds.join( " OR " ), binds ]
    end

    def attribute_value (value)
      value.class.respond_to?(:descends_from_active_record?) && value.class.descends_from_active_record? && value.id ||
        value.is_a?(Array) && value[0].class.respond_to?(:descends_from_active_record?) && value[0].class.descends_from_active_record? && value.map( &:id ) ||
        value
    end
    
    # Parses all of the defined obligation joins and defines the scope's :joins or :includes option.
    # TODO: Support non-linear association paths.  Right now, we just break down the longest path parsed.
    def rebuild_join_options!
      joins = (finder_options[:joins] || []) + (finder_options[:includes] || [])

      reflections.keys.each do |path|
        next if path.empty? or @join_table_joins.include?(path)

        existing_join = joins.find do |join|
          existing_path = join_to_path(join)
          min_length = [existing_path.length, path.length].min
          existing_path.first(min_length) == path.first(min_length)
        end

        if existing_join
          if join_to_path(existing_join).length < path.length
            joins[joins.index(existing_join)] = path_to_join(path)
          end
        else
          joins << path_to_join(path)
        end
      end

      case obligation_conditions.length
      when 0 then
        # No obligation conditions means we don't have to mess with joins or includes at all.
      when 1 then
        finder_options[:joins] = joins
        finder_options.delete( :include )
      else
        finder_options.delete( :joins )
        finder_options[:include] = joins
      end
    end

    def path_to_join (path)
      case path.length
      when 0 then nil
      when 1 then path[0]
      else
        hash = { path[-2] => path[-1] }
        path[0..-3].reverse.each do |elem|
          hash = { elem => hash }
        end
        hash
      end
    end

    def join_to_path (join)
      case join
      when Symbol
        [join]
      when Hash
        [join.keys.first] + join_to_path(join[join.keys.first])
      end
    end
  end
end
<|MERGE_RESOLUTION|>--- conflicted
+++ resolved
@@ -54,23 +54,13 @@
 
     def scope
       if Rails.version < "3"
-<<<<<<< HEAD
-=======
-        self
-      elsif Rails.version < "4"
->>>>>>> 5f3a45d0
-        # for Rails < 3: scope, after setting proxy_options
         self
       elsif Rails.version < "4"
         # for Rails < 4: use scoped method
         self.klass.scoped(@finder_options)
       else
-<<<<<<< HEAD
-        self.klass.all(@finder_options)
-=======
         # TODO Refactor this.  There is certainly a better way.
         self.klass.joins(@finder_options[:joins]).includes(@finder_options[:include]).where(@finder_options[:conditions])
->>>>>>> 5f3a45d0
       end
     end
 
