require 'pathname'

ENV['RAILS_ENV'] = 'test'

require 'bundler/setup'
begin
  # rails 3
  require 'rails/all'
rescue LoadError
  # rails 2.3
  %w(action_pack action_controller active_record active_support initializer).each {|f| require f}
end
Bundler.require

if Rails.version >= '4.1'
  require 'minitest/autorun'
  require 'test_support/minitest_compatibility'
else
  require 'test/unit'
end

# rails 2.3 and ruby 1.9.3 fix
MissingSourceFile::REGEXPS.push([/^cannot load such file -- (.+)$/i, 1])

# Silence Rails 4 deprecation warnings in test suite
# TODO: Model.scoped is deprecated
# TODO: Eager loading Post.includes(:comments).where("comments.title = 'foo'") becomes Post.includes(:comments).where("comments.title = 'foo'").references(:comments)
<<<<<<< HEAD
# TODO: has_many conditions is deprecated for a scoped block
if Rails.version >= '4'
#  ActiveSupport::Deprecation.silenced = true
end
=======
# if Rails.version >= '4'
#   ActiveSupport::Deprecation.silenced = true
# end
>>>>>>> 1bc1a86d

puts "Testing against rails #{Rails::VERSION::STRING}"

RAILS_ROOT = File.dirname(__FILE__)

DA_ROOT = Pathname.new(File.expand_path("..", File.dirname(__FILE__)))

require DA_ROOT + File.join(%w{lib declarative_authorization rails_legacy})
require DA_ROOT + File.join(%w{lib declarative_authorization authorization})
require DA_ROOT + File.join(%w{lib declarative_authorization in_controller})
require DA_ROOT + File.join(%w{lib declarative_authorization maintenance})

begin
  require 'ruby-debug'
rescue MissingSourceFile; end


class MockDataObject
  def initialize (attrs = {})
    attrs.each do |key, value|
      instance_variable_set(:"@#{key}", value)
      self.class.class_eval do
        attr_reader key
      end
    end
  end
  
  def self.descends_from_active_record?
    true
  end

  def self.table_name
    name.tableize
  end

  def self.name
    "Mock"
  end
  
  def self.find(*args)
    raise StandardError, "Couldn't find #{self.name} with id #{args[0].inspect}" unless args[0]
    new :id => args[0]
  end

  def self.find_or_initialize_by(args)
    raise StandardError, "Syntax error: find_or_initialize by expects a hash: User.find_or_initialize_by(:id => @user.id)" unless args.is_a?(Hash)
    new :id => args[:id]
  end
end

class MockUser < MockDataObject
  def initialize (*roles)
    options = roles.last.is_a?(::Hash) ? roles.pop : {}
    super({:role_symbols => roles, :login => hash}.merge(options))
  end

  def initialize_copy (other)
    @role_symbols = @role_symbols.clone
  end
end

class MocksController < ActionController::Base
  attr_accessor :current_user
  attr_writer :authorization_engine
  
  def authorized?
    !!@authorized
  end
  
  def self.define_action_methods (*methods)
    methods.each do |method|
      define_method method do
        @authorized = true
        render :text => 'nothing'
      end
    end
  end

  def self.define_resource_actions
    define_action_methods :index, :show, :edit, :update, :new, :create, :destroy
  end
  
  def logger (*args)
    Class.new do 
      def warn(*args)
        #p args
      end
      alias_method :info, :warn
      alias_method :debug, :warn
      def warn?; end
      alias_method :info?, :warn?
      alias_method :debug?, :warn?
    end.new
  end
end

if Rails.version < "3"
  ActiveRecord::Base.establish_connection({:adapter => 'sqlite3', :database => ':memory:'})
  ActionController::Routing::Routes.draw do |map|
    map.connect ':controller/:action/:id'
  end
else
  class TestApp
    class Application < ::Rails::Application
      config.secret_key_base = "testingpurposesonly"
      config.active_support.deprecation = :stderr
      database_path = File.expand_path('../database.yml', __FILE__)
      if Rails.version.start_with? '3.0.'
        config.paths.config.database database_path
      else
        config.paths['config/database'] = database_path
      end
      initialize!
    end
  end
  class ApplicationController < ActionController::Base
  end
  #Rails::Application.routes.draw do
  if Rails.version.start_with? '4'
    Rails.application.routes.draw do
      match '/name/spaced_things(/:action)' => 'name/spaced_things', :via => [:get, :post, :put, :patch, :delete]
      match '/deep/name_spaced/things(/:action)' => 'deep/name_spaced/things', :via => [:get, :post, :put, :patch, :delete]
      match '/:controller(/:action(/:id))', :via => [:get, :post, :put, :patch, :delete]
    end
    class TestApp
      class Application < ::Rails::Application
        config.secret_key_base = 'thisstringdoesnothing'
      end
    end
  else
    Rails.application.routes.draw do
      match '/name/spaced_things(/:action)' => 'name/spaced_things'
      match '/deep/name_spaced/things(/:action)' => 'deep/name_spaced/things'
      match '/:controller(/:action(/:id))'
    end
  end
end

ActionController::Base.send :include, Authorization::AuthorizationInController
if Rails.version < "3"
  require "action_controller/test_process"
end


if Rails.version < "4"
  class Test::Unit::TestCase
    include Authorization::TestHelper
<<<<<<< HEAD
=======
    
    def request! (user, action, reader, params = {})
      action = action.to_sym if action.is_a?(String)
      @controller.current_user = user
      @controller.authorization_engine = Authorization::Engine.new(reader)
      
      ((params.delete(:clear) || []) + [:@authorized]).each do |var|
        @controller.instance_variable_set(var, nil)
      end
      get action, params
    end

    unless Rails.version < "3"
      def setup
        #@routes = Rails::Application.routes
        @routes = Rails.application.routes
      end
    end
  end

elsif Rails.version < '4.1'
  class Test::Unit::TestCase
    include Authorization::TestHelper
  end

  class ActiveSupport::TestCase
    include Authorization::TestHelper
>>>>>>> 1bc1a86d
    
    def request! (user, action, reader, params = {})
      action = action.to_sym if action.is_a?(String)
      @controller.current_user = user
      @controller.authorization_engine = Authorization::Engine.new(reader)
      
      ((params.delete(:clear) || []) + [:@authorized]).each do |var|
        @controller.instance_variable_set(var, nil)
      end
      get action, params
<<<<<<< HEAD
    end

    unless Rails.version < "3"
      def setup
        #@routes = Rails::Application.routes
        @routes = Rails.application.routes
      end
    end
  end

else
  class Test::Unit::TestCase
    include Authorization::TestHelper
  end

=======
    end

    unless Rails.version < "3"
      def setup
        #@routes = Rails::Application.routes
        @routes = Rails.application.routes
      end
    end
  end
else
  module Test
    module Unit
    end
  end

  class Test::Unit::TestCase < Minitest::Test
    include Authorization::TestHelper
  end

>>>>>>> 1bc1a86d
  class ActiveSupport::TestCase
    include Authorization::TestHelper
    
    def request! (user, action, reader, params = {})
      action = action.to_sym if action.is_a?(String)
      @controller.current_user = user
      @controller.authorization_engine = Authorization::Engine.new(reader)
      
      ((params.delete(:clear) || []) + [:@authorized]).each do |var|
        @controller.instance_variable_set(var, nil)
      end
      get action, params
    end

    unless Rails.version < "3"
      def setup
        #@routes = Rails::Application.routes
        @routes = Rails.application.routes
      end
    end
  end
end<|MERGE_RESOLUTION|>--- conflicted
+++ resolved
@@ -25,16 +25,9 @@
 # Silence Rails 4 deprecation warnings in test suite
 # TODO: Model.scoped is deprecated
 # TODO: Eager loading Post.includes(:comments).where("comments.title = 'foo'") becomes Post.includes(:comments).where("comments.title = 'foo'").references(:comments)
-<<<<<<< HEAD
-# TODO: has_many conditions is deprecated for a scoped block
-if Rails.version >= '4'
-#  ActiveSupport::Deprecation.silenced = true
-end
-=======
 # if Rails.version >= '4'
 #   ActiveSupport::Deprecation.silenced = true
 # end
->>>>>>> 1bc1a86d
 
 puts "Testing against rails #{Rails::VERSION::STRING}"
 
@@ -182,8 +175,6 @@
 if Rails.version < "4"
   class Test::Unit::TestCase
     include Authorization::TestHelper
-<<<<<<< HEAD
-=======
     
     def request! (user, action, reader, params = {})
       action = action.to_sym if action.is_a?(String)
@@ -211,7 +202,6 @@
 
   class ActiveSupport::TestCase
     include Authorization::TestHelper
->>>>>>> 1bc1a86d
     
     def request! (user, action, reader, params = {})
       action = action.to_sym if action.is_a?(String)
@@ -222,7 +212,6 @@
         @controller.instance_variable_set(var, nil)
       end
       get action, params
-<<<<<<< HEAD
     end
 
     unless Rails.version < "3"
@@ -232,22 +221,6 @@
       end
     end
   end
-
-else
-  class Test::Unit::TestCase
-    include Authorization::TestHelper
-  end
-
-=======
-    end
-
-    unless Rails.version < "3"
-      def setup
-        #@routes = Rails::Application.routes
-        @routes = Rails.application.routes
-      end
-    end
-  end
 else
   module Test
     module Unit
@@ -258,7 +231,6 @@
     include Authorization::TestHelper
   end
 
->>>>>>> 1bc1a86d
   class ActiveSupport::TestCase
     include Authorization::TestHelper
     
