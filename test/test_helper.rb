require 'pathname'

ENV['RAILS_ENV'] = 'test'

require 'bundler/setup'
begin
  # rails 3
  require 'rails/all'
rescue LoadError
  # rails 2.3
  %w(action_pack action_controller active_record active_support initializer).each {|f| require f}
end
Bundler.require

if Rails.version >= '4.1'
  require 'minitest/autorun'
  require 'test_support/minitest_compatibility'
else
  require 'test/unit'
end

# rails 2.3 and ruby 1.9.3 fix
MissingSourceFile::REGEXPS.push([/^cannot load such file -- (.+)$/i, 1])

# Silence Rails 4 deprecation warnings in test suite
# TODO: Model.scoped is deprecated
# TODO: Eager loading Post.includes(:comments).where("comments.title = 'foo'") becomes Post.includes(:comments).where("comments.title = 'foo'").references(:comments)
# if Rails.version >= '4'
#   ActiveSupport::Deprecation.silenced = true
# end

puts "Testing against rails #{Rails::VERSION::STRING}"

RAILS_ROOT = File.dirname(__FILE__)

DA_ROOT = Pathname.new(File.expand_path("..", File.dirname(__FILE__)))

require DA_ROOT + File.join(%w{lib declarative_authorization rails_legacy})
require DA_ROOT + File.join(%w{lib declarative_authorization authorization})
require DA_ROOT + File.join(%w{lib declarative_authorization in_controller})
require DA_ROOT + File.join(%w{lib declarative_authorization maintenance})

begin
  require 'ruby-debug'
rescue MissingSourceFile; end


class MockDataObject
  def initialize (attrs = {})
    attrs.each do |key, value|
      instance_variable_set(:"@#{key}", value)
      self.class.class_eval do
        attr_reader key
      end
    end
  end
  
  def self.descends_from_active_record?
    true
  end

  def self.table_name
    name.tableize
  end

  def self.name
    "Mock"
  end
  
  def self.find(*args)
    raise StandardError, "Couldn't find #{self.name} with id #{args[0].inspect}" unless args[0]
    new :id => args[0]
  end

  def self.find_or_initialize_by(args)
    raise StandardError, "Syntax error: find_or_initialize by expects a hash: User.find_or_initialize_by(:id => @user.id)" unless args.is_a?(Hash)
    new :id => args[:id]
  end
end

class MockUser < MockDataObject
  def initialize (*roles)
    options = roles.last.is_a?(::Hash) ? roles.pop : {}
    super({:role_symbols => roles, :login => hash}.merge(options))
  end

  def initialize_copy (other)
    @role_symbols = @role_symbols.clone
  end
end

class MocksController < ActionController::Base
  attr_accessor :current_user
  attr_writer :authorization_engine
  
  def authorized?
    !!@authorized
  end
  
  def self.define_action_methods (*methods)
    methods.each do |method|
      define_method method do
        @authorized = true
        render :text => 'nothing'
      end
    end
  end

  def self.define_resource_actions
    define_action_methods :index, :show, :edit, :update, :new, :create, :destroy
  end
  
  def logger (*args)
    Class.new do 
      def warn(*args)
        #p args
      end
      alias_method :info, :warn
      alias_method :debug, :warn
      def warn?; end
      alias_method :info?, :warn?
      alias_method :debug?, :warn?
    end.new
  end
end

if Rails.version < "3"
  ActiveRecord::Base.establish_connection({:adapter => 'sqlite3', :database => ':memory:'})
  ActionController::Routing::Routes.draw do |map|
    map.connect ':controller/:action/:id'
  end
else
  class TestApp
    class Application < ::Rails::Application
      config.secret_key_base = "testingpurposesonly"
      config.active_support.deprecation = :stderr
      database_path = File.expand_path('../database.yml', __FILE__)
      if Rails.version.start_with? '3.0.'
        config.paths.config.database database_path
      else
        config.paths['config/database'] = database_path
      end
      initialize!
    end
  end
  class ApplicationController < ActionController::Base
  end
  #Rails::Application.routes.draw do
<<<<<<< HEAD
  Rails.application.routes.draw do
    match '/name/spaced_things(/:action)' => 'name/spaced_things',
      :via => [ :get, :post ]
    match '/deep/name_spaced/things(/:action)' => 'deep/name_spaced/things',
      :via => [ :get, :post ]
    match '/:controller(/:action(/:id))', :via => [ :get, :post ]
=======
  if Rails.version.start_with? '4'
    Rails.application.routes.draw do
      match '/name/spaced_things(/:action)' => 'name/spaced_things', :via => [:get, :post, :put, :patch, :delete]
      match '/deep/name_spaced/things(/:action)' => 'deep/name_spaced/things', :via => [:get, :post, :put, :patch, :delete]
      match '/:controller(/:action(/:id))', :via => [:get, :post, :put, :patch, :delete]
    end
    class TestApp
      class Application < ::Rails::Application
        config.secret_key_base = 'thisstringdoesnothing'
      end
    end
  else
    Rails.application.routes.draw do
      match '/name/spaced_things(/:action)' => 'name/spaced_things'
      match '/deep/name_spaced/things(/:action)' => 'deep/name_spaced/things'
      match '/:controller(/:action(/:id))'
    end
>>>>>>> 5f3a45d0
  end
end

ActionController::Base.send :include, Authorization::AuthorizationInController
if Rails.version < "3"
  require "action_controller/test_process"
end

<<<<<<< HEAD
class Test::Unit::TestCase
  include Authorization::TestHelper
end
  
class ActionController::TestCase
  include Authorization::TestHelper

  def request!(user, action, reader, params = {})
    action = action.to_sym if action.is_a?(String)
    @controller.current_user = user
    @controller.authorization_engine = Authorization::Engine.new(reader)
=======

if Rails.version < "4"
  class Test::Unit::TestCase
    include Authorization::TestHelper
    
    def request! (user, action, reader, params = {})
      action = action.to_sym if action.is_a?(String)
      @controller.current_user = user
      @controller.authorization_engine = Authorization::Engine.new(reader)
      
      ((params.delete(:clear) || []) + [:@authorized]).each do |var|
        @controller.instance_variable_set(var, nil)
      end
      get action, params
    end

    unless Rails.version < "3"
      def setup
        #@routes = Rails::Application.routes
        @routes = Rails.application.routes
      end
    end
  end

elsif Rails.version < '4.1'
  class Test::Unit::TestCase
    include Authorization::TestHelper
  end

  class ActiveSupport::TestCase
    include Authorization::TestHelper
>>>>>>> 5f3a45d0
    
    def request! (user, action, reader, params = {})
      action = action.to_sym if action.is_a?(String)
      @controller.current_user = user
      @controller.authorization_engine = Authorization::Engine.new(reader)
      
      ((params.delete(:clear) || []) + [:@authorized]).each do |var|
        @controller.instance_variable_set(var, nil)
      end
      get action, params
    end

    unless Rails.version < "3"
      def setup
        #@routes = Rails::Application.routes
        @routes = Rails.application.routes
      end
    end
  end
else
  module Test
    module Unit
    end
  end

  class Test::Unit::TestCase < Minitest::Test
    include Authorization::TestHelper
  end

  class ActiveSupport::TestCase
    include Authorization::TestHelper
    
    def request! (user, action, reader, params = {})
      action = action.to_sym if action.is_a?(String)
      @controller.current_user = user
      @controller.authorization_engine = Authorization::Engine.new(reader)
      
      ((params.delete(:clear) || []) + [:@authorized]).each do |var|
        @controller.instance_variable_set(var, nil)
      end
      get action, params
    end

    unless Rails.version < "3"
      def setup
        #@routes = Rails::Application.routes
        @routes = Rails.application.routes
      end
    end
  end
end<|MERGE_RESOLUTION|>--- conflicted
+++ resolved
@@ -146,14 +146,6 @@
   class ApplicationController < ActionController::Base
   end
   #Rails::Application.routes.draw do
-<<<<<<< HEAD
-  Rails.application.routes.draw do
-    match '/name/spaced_things(/:action)' => 'name/spaced_things',
-      :via => [ :get, :post ]
-    match '/deep/name_spaced/things(/:action)' => 'deep/name_spaced/things',
-      :via => [ :get, :post ]
-    match '/:controller(/:action(/:id))', :via => [ :get, :post ]
-=======
   if Rails.version.start_with? '4'
     Rails.application.routes.draw do
       match '/name/spaced_things(/:action)' => 'name/spaced_things', :via => [:get, :post, :put, :patch, :delete]
@@ -171,7 +163,6 @@
       match '/deep/name_spaced/things(/:action)' => 'deep/name_spaced/things'
       match '/:controller(/:action(/:id))'
     end
->>>>>>> 5f3a45d0
   end
 end
 
@@ -180,19 +171,6 @@
   require "action_controller/test_process"
 end
 
-<<<<<<< HEAD
-class Test::Unit::TestCase
-  include Authorization::TestHelper
-end
-  
-class ActionController::TestCase
-  include Authorization::TestHelper
-
-  def request!(user, action, reader, params = {})
-    action = action.to_sym if action.is_a?(String)
-    @controller.current_user = user
-    @controller.authorization_engine = Authorization::Engine.new(reader)
-=======
 
 if Rails.version < "4"
   class Test::Unit::TestCase
@@ -224,7 +202,6 @@
 
   class ActiveSupport::TestCase
     include Authorization::TestHelper
->>>>>>> 5f3a45d0
     
     def request! (user, action, reader, params = {})
       action = action.to_sym if action.is_a?(String)
