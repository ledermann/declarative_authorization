--- conflicted
+++ resolved
@@ -26,9 +26,6 @@
     has_many :test_attr_throughs_with_attr, lambda { where("test_attrs.attr = 1") }, :through => :test_attrs, 
       :class_name => "TestAttrThrough", :source => :test_attr_throughs
 
-<<<<<<< HEAD
-  if Rails.version < "4"
-=======
     has_one :test_attr_throughs_with_attr_and_has_one, lambda { where("test_attrs.attr = 1") }, :through => :test_attrs,
       :class_name => "TestAttrThrough", :source => :test_attr_throughs
   else    
@@ -43,7 +40,6 @@
   end
 
   if Rails.version < '4'
->>>>>>> 5f3a45d0
     attr_accessible :content, :test_attr_through_id, :country_id
   end
 
@@ -96,13 +92,6 @@
   has_many :test_attr_throughs
   has_many :test_model_security_model_with_finds
   attr_reader :role_symbols
-<<<<<<< HEAD
-  if Rails.version < "4"
-    attr_accessible :test_model, :test_another_model, :attr, :branch, :company, :test_attr,
-	    :test_a_third_model, :n_way_join_item, :n_way_join_item_id, :test_attr_through_id, 
-	    :test_model_id, :test_another_model_id
-	end
-=======
 
   if Rails.version < '4'
     attr_accessible :test_model, :test_another_model, :attr, :branch, :company, :test_attr,
@@ -110,7 +99,6 @@
   	  :test_model_id, :test_another_model_id
   end
 
->>>>>>> 5f3a45d0
   def initialize (*args)
     @role_symbols = []
     super(*args)
@@ -124,12 +112,8 @@
 class TestModelSecurityModel < ActiveRecord::Base
   has_many :test_attrs
   using_access_control
-<<<<<<< HEAD
-  if Rails.version < "4"
-=======
 
   if Rails.version < '4'
->>>>>>> 5f3a45d0
     attr_accessible :attr, :attr_2, :test_attrs
   end
 end
@@ -143,12 +127,8 @@
   belongs_to :test_attr
   using_access_control :include_read => true, 
     :context => :test_model_security_models
-<<<<<<< HEAD
-  if Rails.version < "4"
-=======
   
   if Rails.version < '4'
->>>>>>> 5f3a45d0
     attr_accessible :test_attr, :attr
   end
 end
@@ -156,27 +136,18 @@
 class Branch < ActiveRecord::Base
   has_many :test_attrs
   belongs_to :company
-<<<<<<< HEAD
-  if Rails.version < "4"
-    attr_accessible :name, :company
-=======
   belongs_to :test_model
   
   if Rails.version < '4'
     attr_accessible :name, :company, :test_model
->>>>>>> 5f3a45d0
   end
 end
 class Company < ActiveRecord::Base
   has_many :test_attrs
   has_many :branches
   belongs_to :country
-<<<<<<< HEAD
-  if Rails.version < "4"
-=======
   
   if Rails.version < '4'
->>>>>>> 5f3a45d0
     attr_accessible :name, :country, :country_id
   end
 end
@@ -188,12 +159,8 @@
 class Country < ActiveRecord::Base
   has_many :test_models
   has_many :companies
-<<<<<<< HEAD
-  if Rails.version < "4"
-=======
   
   if Rails.version < '4'
->>>>>>> 5f3a45d0
     attr_accessible :name
   end
 end
@@ -856,19 +823,10 @@
     user = MockUser.new(:test_role,
                         :id => test_model_1.test_attrs.first.id)
     assert_equal 1, TestModel.with_permissions_to(:read, :user => user).length
-<<<<<<< HEAD
-    if Rails.version < "4"
-      assert_equal 1, TestModel.with_permissions_to(:read, :user => user).
-        find(:all, :conditions => {:id => test_model_1.id}).length
-    else
-      assert_equal 1, TestModel.with_permissions_to(:read, :user => user).
-        where( :id => test_model_1.id ).length
-=======
     if Rails.version < '3'
     assert_equal 1, TestModel.with_permissions_to(:read, :user => user).find(:all, :conditions => {:id => test_model_1.id} ).length
     else
       assert_equal 1, TestModel.with_permissions_to(:read, :user => user).where(:id => test_model_1.id).length
->>>>>>> 5f3a45d0
     end
 
     TestModel.delete_all
