require 'test_helper'
require File.join(File.dirname(__FILE__), %w{.. lib declarative_authorization in_model})

ActiveRecord::Base.send :include, Authorization::AuthorizationInModel
#ActiveRecord::Base.logger = Logger.new(STDOUT)

options = {:adapter => 'sqlite3', :timeout => 500, :database => ':memory:'}
ActiveRecord::Base.establish_connection(options)
ActiveRecord::Base.configurations = { 'sqlite3_ar_integration' => options }
ActiveRecord::Base.connection

File.read(File.dirname(__FILE__) + "/schema.sql").split(';').each do |sql|
  ActiveRecord::Base.connection.execute(sql) unless sql.blank?
end

class TestModel < ActiveRecord::Base
  has_many :test_attrs
  has_many :test_another_attrs, :class_name => "TestAttr", :foreign_key => :test_another_model_id
  has_many :test_attr_throughs, :through => :test_attrs
  has_one :test_attr_has_one, :class_name => "TestAttr"
  has_many :branches

  # :conditions is deprecated in Rails 4.1
  if Rails.version >= '4'
    has_many :test_attrs_with_attr, lambda { where(:attr => 1) }, :class_name => "TestAttr"
    has_many :test_attr_throughs_with_attr, lambda { where("test_attrs.attr = 1") }, :through => :test_attrs, 
      :class_name => "TestAttrThrough", :source => :test_attr_throughs

    has_one :test_attr_throughs_with_attr_and_has_one, lambda { where("test_attrs.attr = 1") }, :through => :test_attrs,
      :class_name => "TestAttrThrough", :source => :test_attr_throughs
  else    
    has_many :test_attrs_with_attr, :class_name => "TestAttr", :conditions => {:attr => 1}
    has_many :test_attr_throughs_with_attr, :through => :test_attrs, 
      :class_name => "TestAttrThrough", :source => :test_attr_throughs,
      :conditions => "test_attrs.attr = 1"

    has_one :test_attr_throughs_with_attr_and_has_one, :through => :test_attrs,
      :class_name => "TestAttrThrough", :source => :test_attr_throughs,
      :conditions => "test_attrs.attr = 1"
  end

  if Rails.version < '4'
    attr_accessible :content, :test_attr_through_id, :country_id
  end

  # TODO currently not working in Rails 3
  if Rails.version < "3"
    has_and_belongs_to_many :test_attr_throughs_habtm, :join_table => :test_attrs,
        :class_name => "TestAttrThrough"
  end

  if Rails.version < "3"
    named_scope :with_content, :conditions => "test_models.content IS NOT NULL"
  elsif Rails.version < "4"
    scope :with_content, :conditions => "test_models.content IS NOT NULL"
  else
    scope :with_content, lambda { where("test_models.content IS NOT NULL") }
  end

  # Primary key test
  # :primary_key only available from Rails 2.2
  unless Rails.version < "2.2"
    has_many :test_attrs_with_primary_id, :class_name => "TestAttr",
      :primary_key => :test_attr_through_id, :foreign_key => :test_attr_through_id
    has_many :test_attr_throughs_with_primary_id, 
      :through => :test_attrs_with_primary_id, :class_name => "TestAttrThrough",
      :source => :n_way_join_item
  end

  # for checking for unnecessary queries
  mattr_accessor :query_count
  def self.find(*args)
    self.query_count ||= 0
    self.query_count += 1
    super(*args)
  end
end

class NWayJoinItem < ActiveRecord::Base
  has_many :test_attrs
  has_many :others, :through => :test_attrs, :source => :n_way_join_item
end

class TestAttr < ActiveRecord::Base
  belongs_to :test_model
  belongs_to :test_another_model, :class_name => "TestModel", :foreign_key => :test_another_model_id
  belongs_to :test_a_third_model, :class_name => "TestModel", :foreign_key => :test_a_third_model_id
  belongs_to :n_way_join_item
  belongs_to :test_attr
  belongs_to :branch
  belongs_to :company
  has_many :test_attr_throughs
  has_many :test_model_security_model_with_finds
  attr_reader :role_symbols
<<<<<<< HEAD
=======

>>>>>>> 1bc1a86d
  if Rails.version < '4'
    attr_accessible :test_model, :test_another_model, :attr, :branch, :company, :test_attr,
  	  :test_a_third_model, :n_way_join_item, :n_way_join_item_id, :test_attr_through_id, 
  	  :test_model_id, :test_another_model_id
  end

  def initialize (*args)
    @role_symbols = []
    super(*args)
  end
end

class TestAttrThrough < ActiveRecord::Base
  belongs_to :test_attr
end

class TestModelSecurityModel < ActiveRecord::Base
  has_many :test_attrs
  using_access_control

  if Rails.version < '4'
    attr_accessible :attr, :attr_2, :test_attrs
  end
end
class TestModelSecurityModelWithFind < ActiveRecord::Base
  if Rails.version < "3.2"
    set_table_name "test_model_security_models"
  else
    self.table_name = "test_model_security_models"
  end
  has_many :test_attrs
  belongs_to :test_attr
  using_access_control :include_read => true, 
    :context => :test_model_security_models
  
  if Rails.version < '4'
    attr_accessible :test_attr, :attr
  end
end

class Branch < ActiveRecord::Base
  has_many :test_attrs
  belongs_to :company
<<<<<<< HEAD
  
  if Rails.version < '4'
    attr_accessible :name, :company
=======
  belongs_to :test_model
  
  if Rails.version < '4'
    attr_accessible :name, :company, :test_model
>>>>>>> 1bc1a86d
  end
end
class Company < ActiveRecord::Base
  has_many :test_attrs
  has_many :branches
  belongs_to :country
  
  if Rails.version < '4'
    attr_accessible :name, :country, :country_id
  end
end
class SmallCompany < Company
  def self.decl_auth_context
    :companies
  end
end
class Country < ActiveRecord::Base
  has_many :test_models
  has_many :companies
  
  if Rails.version < '4'
    attr_accessible :name
  end
end

class NamedScopeModelTest < Test::Unit::TestCase
  def test_multiple_deep_ored_belongs_to
    reader = Authorization::Reader::DSLReader.new
    reader.parse %{
      authorization do
        role :test_role do
          has_permission_on :test_attrs, :to => :read do
            if_attribute :test_model => {:test_attrs => contains {user}}
            if_attribute :test_another_model => {:test_attrs => contains {user}}
          end
        end
      end
    }
    Authorization::Engine.instance(reader)

    test_model_1 = TestModel.create!
    test_model_2 = TestModel.create!
    test_attr_1 = TestAttr.create! :test_model_id => test_model_1.id,
                      :test_another_model_id => test_model_2.id

    user = MockUser.new(:test_role, :id => test_attr_1)
    if Rails.version >= '4'
      assert_equal 1, TestAttr.with_permissions_to(:read, :user => user).references(:test_attrs, :test_attrs_test_models, :test_attrs_test_models_2).length
    else
      assert_equal 1, TestAttr.with_permissions_to(:read, :user => user).length
    end

    TestAttr.delete_all
    TestModel.delete_all
  end

  def test_with_belongs_to_and_has_many_with_contains
    reader = Authorization::Reader::DSLReader.new
    reader.parse %{
      authorization do
        role :test_role do
          has_permission_on :test_attrs, :to => :read do
            if_attribute :test_model => { :test_attrs => contains { user.test_attr_value } }
          end
        end
      end
    }
    Authorization::Engine.instance(reader)

    test_attr_1 = TestAttr.create!
    test_model_1 = TestModel.create!
    test_model_1.test_attrs.create!

    user = MockUser.new(:test_role, :test_attr_value => test_model_1.test_attrs.first.id )
    assert_equal 1, TestAttr.with_permissions_to( :read, :context => :test_attrs, :user => user ).length
    assert_equal 1, TestAttr.with_permissions_to( :read, :user => user ).length
    assert_raise Authorization::NotAuthorized do
      TestAttr.with_permissions_to( :update_test_attrs, :user => user )
    end
    TestAttr.delete_all
    TestModel.delete_all
  end

  def test_with_nested_has_many
    reader = Authorization::Reader::DSLReader.new
    reader.parse %{
      authorization do
        role :test_role do
          has_permission_on :companies, :to => :read do
            if_attribute :branches => { :test_attrs => { :attr => is { user.test_attr_value } } }
          end
        end
      end
    }
    Authorization::Engine.instance(reader)

    allowed_company = Company.create!
    allowed_company.branches.create!.test_attrs.create!(:attr => 1)
    allowed_company.branches.create!.test_attrs.create!(:attr => 2)

    prohibited_company = Company.create!
    prohibited_company.branches.create!.test_attrs.create!(:attr => 3)

    user = MockUser.new(:test_role, :test_attr_value => 1)
    prohibited_user = MockUser.new(:test_role, :test_attr_value => 4)
    assert_equal 1, Company.with_permissions_to(:read, :user => user).length
    assert_equal 0, Company.with_permissions_to(:read, :user => prohibited_user).length

    Company.delete_all
    Branch.delete_all
    TestAttr.delete_all
  end

  def test_with_nested_has_many_through
    reader = Authorization::Reader::DSLReader.new
    reader.parse %{
      authorization do
        role :test_role do
          has_permission_on :test_models, :to => :read do
            if_attribute :test_attr_throughs => { :test_attr => { :attr => is { user.test_attr_value } } }
          end
        end
      end
    }
    Authorization::Engine.instance(reader)
    TestModel.delete_all
    TestAttrThrough.delete_all
    TestAttr.delete_all

    allowed_model = TestModel.create!
    allowed_model.test_attrs.create!(:attr => 1).test_attr_throughs.create!
    allowed_model.test_attrs.create!(:attr => 2).test_attr_throughs.create!

    prohibited_model = TestModel.create!
    prohibited_model.test_attrs.create!(:attr => 3).test_attr_throughs.create!

    user = MockUser.new(:test_role, :test_attr_value => 1)
    prohibited_user = MockUser.new(:test_role, :test_attr_value => 4)
    assert_equal 1, TestModel.with_permissions_to(:read, :user => user).length
    assert_equal 0, TestModel.with_permissions_to(:read, :user => prohibited_user).length

    TestModel.delete_all
    TestAttrThrough.delete_all
    TestAttr.delete_all
  end

  def test_with_is
    reader = Authorization::Reader::DSLReader.new
    reader.parse %{
      authorization do
        role :test_role do
          has_permission_on :test_models, :to => :read do
            if_attribute :id => is { user.test_attr_value }
          end
        end
      end
    }
    Authorization::Engine.instance(reader)

    test_model_1 = TestModel.create!
    TestModel.create!

    user = MockUser.new(:test_role, :test_attr_value => test_model_1.id)
    assert_equal 1, TestModel.with_permissions_to(:read,
      :context => :test_models, :user => user).length
    assert_equal 1, TestModel.with_permissions_to(:read, :user => user).length
    assert_raise Authorization::NotAuthorized do
      TestModel.with_permissions_to(:update_test_models, :user => user)
    end
    TestModel.delete_all
  end

  def test_named_scope_on_proxy
    reader = Authorization::Reader::DSLReader.new
    reader.parse %{
      authorization do
        role :test_role do
          has_permission_on :test_attrs, :to => :read do
            if_attribute :id => is { user.test_attr_value }
          end
        end
      end
    }
    Authorization::Engine.instance(reader)

    test_model_1 = TestModel.create!
    test_attr_1 = test_model_1.test_attrs.create!
    test_model_1.test_attrs.create!
    TestAttr.create!

    user = MockUser.new(:test_role, :test_attr_value => test_attr_1.id)
    assert_equal 1, test_model_1.test_attrs.with_permissions_to(:read, :user => user).length
    TestModel.delete_all
    TestAttr.delete_all
  end

  def test_named_scope_on_named_scope
    reader = Authorization::Reader::DSLReader.new
    reader.parse %{
      authorization do
        role :test_role do
          has_permission_on :test_models, :to => :read do
            if_attribute :test_attr_through_id => 1
          end
          has_permission_on :test_attrs, :to => :read do
            if_permitted_to :read, :test_model
          end
        end
      end
    }
    Authorization::Engine.instance(reader)

    country = Country.create!
    model_1 = TestModel.create!(:test_attr_through_id => 1, :content => "Content")
    country.test_models << model_1
    TestModel.create!(:test_attr_through_id => 1)
    TestModel.create!(:test_attr_through_id => 2, :content => "Content")

    user = MockUser.new(:test_role)

    # TODO implement query_count for Rails 3
    TestModel.query_count = 0
    assert_equal 2, TestModel.with_permissions_to(:read, :user => user).length
    assert_equal 1, TestModel.query_count if Rails.version < "3"

    TestModel.query_count = 0
    assert_equal 1, TestModel.with_content.with_permissions_to(:read, :user => user).length
    assert_equal 1, TestModel.query_count if Rails.version < "3"

    TestModel.query_count = 0
    assert_equal 1, TestModel.with_permissions_to(:read, :user => user).with_content.length if Rails.version < "4"
    assert_equal 1, TestModel.query_count if Rails.version < "3"

    TestModel.query_count = 0
    assert_equal 1, country.test_models.with_permissions_to(:read, :user => user).length
    assert_equal 1, TestModel.query_count if Rails.version < "3"

    TestModel.delete_all
    Country.delete_all
  end

  def test_with_modified_context
    reader = Authorization::Reader::DSLReader.new
    reader.parse %{
      authorization do
        role :test_role do
          has_permission_on :companies, :to => :read do
            if_attribute :id => is { user.test_company_id }
          end
        end
      end
    }
    Authorization::Engine.instance(reader)

    test_company = SmallCompany.create!

    user = MockUser.new(:test_role, :test_company_id => test_company.id)
    assert_equal 1, SmallCompany.with_permissions_to(:read,
      :user => user).length
    SmallCompany.delete_all
  end

  def test_with_is_nil
    reader = Authorization::Reader::DSLReader.new
    reader.parse %{
      authorization do
        role :test_role do
          has_permission_on :test_models, :to => :read do
            if_attribute :content => nil
          end
        end
        role :test_role_not_nil do
          has_permission_on :test_models, :to => :read do
            if_attribute :content => is_not { nil }
          end
        end
      end
    }
    Authorization::Engine.instance(reader)

    test_model_1 = TestModel.create!
    test_model_2 = TestModel.create! :content => "Content"

    assert_equal test_model_1, TestModel.with_permissions_to(:read,
      :context => :test_models, :user => MockUser.new(:test_role)).first
    assert_equal test_model_2, TestModel.with_permissions_to(:read,
      :context => :test_models, :user => MockUser.new(:test_role_not_nil)).first
    TestModel.delete_all
  end

  def test_with_not_is
    reader = Authorization::Reader::DSLReader.new
    reader.parse %{
      authorization do
        role :test_role do
          has_permission_on :test_models, :to => :read do
            if_attribute :id => is_not { user.test_attr_value }
          end
        end
      end
    }
    Authorization::Engine.instance(reader)
    TestModel.delete_all

    test_model_1 = TestModel.create!
    TestModel.create!

    user = MockUser.new(:test_role, :test_attr_value => test_model_1.id)
    assert_equal 1, TestModel.with_permissions_to(:read, :user => user).length
    TestModel.delete_all
  end

  def test_with_lt
    reader = Authorization::Reader::DSLReader.new
    reader.parse %{
      authorization do
        role :test_role do
          has_permission_on :test_models, :to => :read do
            if_attribute :id => lt { user.test_attr_value }
          end
        end
      end
    }
    Authorization::Engine.instance(reader)

    test_model_1 = TestModel.create!
    TestModel.create!

    user = MockUser.new(:test_role, :test_attr_value => test_model_1.id + 1)
    assert_equal 1, TestModel.with_permissions_to(:read,
      :context => :test_models, :user => user).length
    assert_equal 1, TestModel.with_permissions_to(:read, :user => user).length
    assert_raise Authorization::NotAuthorized do
      TestModel.with_permissions_to(:update_test_models, :user => user)
    end
    TestModel.delete_all
  end

  def test_with_lte
    reader = Authorization::Reader::DSLReader.new
    reader.parse %{
      authorization do
        role :test_role do
          has_permission_on :test_models, :to => :read do
            if_attribute :id => lte { user.test_attr_value }
          end
        end
      end
    }
    Authorization::Engine.instance(reader)

    test_model_1 = TestModel.create!
    2.times { TestModel.create! }

    user = MockUser.new(:test_role, :test_attr_value => test_model_1.id + 1)
    assert_equal 2, TestModel.with_permissions_to(:read,
      :context => :test_models, :user => user).length
    assert_equal 2, TestModel.with_permissions_to(:read, :user => user).length
    assert_raise Authorization::NotAuthorized do
      TestModel.with_permissions_to(:update_test_models, :user => user)
    end
    TestModel.delete_all
  end

  def test_with_gt
    reader = Authorization::Reader::DSLReader.new
    reader.parse %{
      authorization do
        role :test_role do
          has_permission_on :test_models, :to => :read do
            if_attribute :id => gt { user.test_attr_value }
          end
        end
      end
    }
    Authorization::Engine.instance(reader)

    TestModel.create!
    test_model_1 = TestModel.create!

    user = MockUser.new(:test_role, :test_attr_value => test_model_1.id - 1)
    assert_equal 1, TestModel.with_permissions_to(:read,
      :context => :test_models, :user => user).length
    assert_equal 1, TestModel.with_permissions_to(:read, :user => user).length
    assert_raise Authorization::NotAuthorized do
      TestModel.with_permissions_to(:update_test_models, :user => user)
    end
    TestModel.delete_all
  end

  def test_with_gte
    reader = Authorization::Reader::DSLReader.new
    reader.parse %{
      authorization do
        role :test_role do
          has_permission_on :test_models, :to => :read do
            if_attribute :id => gte { user.test_attr_value }
          end
        end
      end
    }
    Authorization::Engine.instance(reader)

    2.times { TestModel.create! }
    test_model_1 = TestModel.create!

    user = MockUser.new(:test_role, :test_attr_value => test_model_1.id - 1)
    assert_equal 2, TestModel.with_permissions_to(:read,
      :context => :test_models, :user => user).length
    assert_equal 2, TestModel.with_permissions_to(:read, :user => user).length
    assert_raise Authorization::NotAuthorized do
      TestModel.with_permissions_to(:update_test_models, :user => user)
    end
    TestModel.delete_all
  end

  def test_with_empty_obligations
    reader = Authorization::Reader::DSLReader.new
    reader.parse %{
      authorization do
        role :test_role do
          has_permission_on :test_models, :to => :read
        end
      end
    }
    Authorization::Engine.instance(reader)

    TestModel.create!

    user = MockUser.new(:test_role)
    assert_equal 1, TestModel.with_permissions_to(:read, :user => user).length
    assert_raise Authorization::NotAuthorized do
      TestModel.with_permissions_to(:update, :user => user)
    end
    TestModel.delete_all
  end

  def test_multiple_obligations
    reader = Authorization::Reader::DSLReader.new
    reader.parse %{
      authorization do
        role :test_role do
          has_permission_on :test_models, :to => :read do
            if_attribute :id => is { user.test_attr_value }
          end
          has_permission_on :test_models, :to => :read do
            if_attribute :id => is { user.test_attr_value_2 }
          end
        end
      end
    }
    Authorization::Engine.instance(reader)

    test_model_1 = TestModel.create!
    test_model_2 = TestModel.create!

    user = MockUser.new(:test_role, :test_attr_value => test_model_1.id,
                        :test_attr_value_2 => test_model_2.id)
    assert_equal 2, TestModel.with_permissions_to(:read, :user => user).length
    TestModel.delete_all
  end

  def test_multiple_roles
    reader = Authorization::Reader::DSLReader.new
    reader.parse %{
      authorization do
        role :test_role do
          has_permission_on :test_attrs, :to => :read do
            if_attribute :attr => [1,2]
          end
        end

        role :test_role_2 do
          has_permission_on :test_attrs, :to => :read do
            if_attribute :attr => [2,3]
          end
        end
      end
    }
    Authorization::Engine.instance(reader)

    TestAttr.create! :attr => 1
    TestAttr.create! :attr => 2
    TestAttr.create! :attr => 3

    user = MockUser.new(:test_role)
    assert_equal 2, TestAttr.with_permissions_to(:read, :user => user).length
    TestAttr.delete_all
  end

  def test_multiple_and_empty_obligations
    reader = Authorization::Reader::DSLReader.new
    reader.parse %{
      authorization do
        role :test_role do
          has_permission_on :test_models, :to => :read do
            if_attribute :id => is { user.test_attr_value }
          end
          has_permission_on :test_models, :to => :read
        end
      end
    }
    Authorization::Engine.instance(reader)

    test_model_1 = TestModel.create!
    TestModel.create!

    user = MockUser.new(:test_role, :test_attr_value => test_model_1.id)
    assert_equal 2, TestModel.with_permissions_to(:read, :user => user).length
    TestModel.delete_all
  end

  def test_multiple_attributes
    reader = Authorization::Reader::DSLReader.new
    reader.parse %{
      authorization do
        role :test_role do
          has_permission_on :test_models, :to => :read do
            if_attribute :id => is { user.test_attr_value }, :content => "bla"
          end
        end
      end
    }
    Authorization::Engine.instance(reader)

    test_model_1 = TestModel.create! :content => 'bla'
    TestModel.create! :content => 'bla'
    TestModel.create!

    user = MockUser.new(:test_role, :test_attr_value => test_model_1.id)
    assert_equal 1, TestModel.with_permissions_to(:read, :user => user).length
    TestModel.delete_all
  end

  def test_multiple_belongs_to
    reader = Authorization::Reader::DSLReader.new
    reader.parse %{
      authorization do
        role :test_role do
          has_permission_on :test_attrs, :to => :read do
            if_attribute :test_model => is {user}
            if_attribute :test_another_model => is {user}
          end
        end
      end
    }
    Authorization::Engine.instance(reader)

    test_attr_1 = TestAttr.create! :test_model_id => 1, :test_another_model_id => 2

    user = MockUser.new(:test_role, :id => 1)
    assert_equal 1, TestAttr.with_permissions_to(:read, :user => user).length
    TestAttr.delete_all
  end

  def test_with_is_and_priv_hierarchy
    reader = Authorization::Reader::DSLReader.new
    reader.parse %{
      privileges do
        privilege :read do
          includes :list, :show
        end
      end
      authorization do
        role :test_role do
          has_permission_on :test_models, :to => :read do
            if_attribute :id => is { user.test_attr_value }
          end
        end
      end
    }
    Authorization::Engine.instance(reader)

    test_model_1 = TestModel.create!
    TestModel.create!

    user = MockUser.new(:test_role, :test_attr_value => test_model_1.id)
    assert_equal 1, TestModel.with_permissions_to(:list,
      :context => :test_models, :user => user).length
    assert_equal 1, TestModel.with_permissions_to(:list, :user => user).length

    TestModel.delete_all
  end

  def test_with_is_and_belongs_to
    reader = Authorization::Reader::DSLReader.new
    reader.parse %{
      authorization do
        role :test_role do
          has_permission_on :test_attrs, :to => :read do
            if_attribute :test_model => is { user.test_model }
          end
        end
      end
    }
    Authorization::Engine.instance(reader)

    test_model_1 = TestModel.create!
    test_model_1.test_attrs.create!
    TestModel.create!.test_attrs.create!

    user = MockUser.new(:test_role, :test_model => test_model_1)
    assert_equal 1, TestAttr.with_permissions_to(:read,
      :context => :test_attrs, :user => user).length

    TestModel.delete_all
    TestAttr.delete_all
  end

  def test_with_deep_attribute
    reader = Authorization::Reader::DSLReader.new
    reader.parse %{
      authorization do
        role :test_role do
          has_permission_on :test_attrs, :to => :read do
            if_attribute :test_model => {:id => is { user.test_model_id } }
          end
        end
      end
    }
    Authorization::Engine.instance(reader)

    test_model_1 = TestModel.create!
    test_model_1.test_attrs.create!
    TestModel.create!.test_attrs.create!

    user = MockUser.new(:test_role, :test_model_id => test_model_1.id)
    assert_equal 1, TestAttr.with_permissions_to(:read,
      :context => :test_attrs, :user => user).length

    TestModel.delete_all
    TestAttr.delete_all
  end

  def test_with_anded_rules
    reader = Authorization::Reader::DSLReader.new
    reader.parse %{
      authorization do
        role :test_role do
          has_permission_on :test_attrs, :to => :read, :join_by => :and do
            if_attribute :test_model => is { user.test_model }
            if_attribute :attr => 1
          end
        end
      end
    }
    Authorization::Engine.instance(reader)

    test_model_1 = TestModel.create!
    test_model_1.test_attrs.create!(:attr => 1)
    TestModel.create!.test_attrs.create!(:attr => 1)
    TestModel.create!.test_attrs.create!

    user = MockUser.new(:test_role, :test_model => test_model_1)
    assert_equal 1, TestAttr.with_permissions_to(:read,
      :context => :test_attrs, :user => user).length

    TestModel.delete_all
    TestAttr.delete_all
  end

  def test_with_contains
    reader = Authorization::Reader::DSLReader.new
    reader.parse %{
      authorization do
        role :test_role do
          has_permission_on :test_models, :to => :read do
            if_attribute :test_attrs => contains { user }
          end
        end
      end
    }
    Authorization::Engine.instance(reader)

    test_model_1 = TestModel.create!
    test_model_2 = TestModel.create!
    test_model_1.test_attrs.create!
    test_model_1.test_attrs.create!
    test_model_2.test_attrs.create!

    user = MockUser.new(:test_role,
                        :id => test_model_1.test_attrs.first.id)
    assert_equal 1, TestModel.with_permissions_to(:read, :user => user).length
    if Rails.version < '3'
    assert_equal 1, TestModel.with_permissions_to(:read, :user => user).find(:all, :conditions => {:id => test_model_1.id} ).length
    else
      assert_equal 1, TestModel.with_permissions_to(:read, :user => user).where(:id => test_model_1.id).length
    end

    TestModel.delete_all
    TestAttr.delete_all
  end

  def test_with_does_not_contain
    reader = Authorization::Reader::DSLReader.new
    reader.parse %{
      authorization do
        role :test_role do
          has_permission_on :test_models, :to => :read do
            if_attribute :test_attrs => does_not_contain { user }
          end
        end
      end
    }
    Authorization::Engine.instance(reader)

    test_model_1 = TestModel.create!
    test_model_2 = TestModel.create!
    test_model_1.test_attrs.create!
    test_model_2.test_attrs.create!

    user = MockUser.new(:test_role,
                        :id => test_model_1.test_attrs.first.id)
    assert_equal 1, TestModel.with_permissions_to(:read, :user => user).length

    TestModel.delete_all
    TestAttr.delete_all
  end

  def test_with_contains_conditions
    reader = Authorization::Reader::DSLReader.new
    reader.parse %{
      authorization do
        role :test_role do
          has_permission_on :test_models, :to => :read do
            if_attribute :test_attrs_with_attr => contains { user }
          end
        end
      end
    }
    Authorization::Engine.instance(reader)

    test_model_1 = TestModel.create!
    test_model_2 = TestModel.create!
    test_model_1.test_attrs_with_attr.create!
    test_model_1.test_attrs.create!(:attr => 2)
    test_model_2.test_attrs_with_attr.create!
    test_model_2.test_attrs.create!(:attr => 2)

    #assert_equal 1, test_model_1.test_attrs_with_attr.length
    user = MockUser.new(:test_role,
                        :id => test_model_1.test_attrs.first.id)
    assert_equal 1, TestModel.with_permissions_to(:read, :user => user).length
    user = MockUser.new(:test_role,
                        :id => test_model_1.test_attrs.last.id)
    assert_equal 0, TestModel.with_permissions_to(:read, :user => user).length

    TestModel.delete_all
    TestAttr.delete_all
  end

  # TODO fails in Rails 3 because TestModel.scoped.joins(:test_attr_throughs_with_attr)
  # does not work
  if Rails.version < "3"
    def test_with_contains_through_conditions
      reader = Authorization::Reader::DSLReader.new
      reader.parse %{
        authorization do
          role :test_role do
            has_permission_on :test_models, :to => :read do
              if_attribute :test_attr_throughs_with_attr => contains { user }
            end
          end
        end
      }
      Authorization::Engine.instance(reader)

      test_model_1 = TestModel.create!
      test_model_2 = TestModel.create!
      test_model_1.test_attrs.create!(:attr => 1).test_attr_throughs.create!
      test_model_1.test_attrs.create!(:attr => 2).test_attr_throughs.create!
      test_model_2.test_attrs.create!(:attr => 1).test_attr_throughs.create!
      test_model_2.test_attrs.create!(:attr => 2).test_attr_throughs.create!

      #assert_equal 1, test_model_1.test_attrs_with_attr.length
      user = MockUser.new(:test_role,
                          :id => test_model_1.test_attr_throughs.first.id)
      assert_equal 1, TestModel.with_permissions_to(:read, :user => user).length
      user = MockUser.new(:test_role,
                          :id => test_model_1.test_attr_throughs.last.id)
      assert_equal 0, TestModel.with_permissions_to(:read, :user => user).length

      TestModel.delete_all
      TestAttrThrough.delete_all
      TestAttr.delete_all
    end
  end

  if Rails.version < "3"
    def test_with_contains_habtm
      reader = Authorization::Reader::DSLReader.new
      reader.parse %{
        authorization do
          role :test_role do
            has_permission_on :test_models, :to => :read do
              if_attribute :test_attr_throughs_habtm => contains { user.test_attr_through_id }
            end
          end
        end
      }
      Authorization::Engine.instance(reader)

      # TODO habtm currently not working in Rails 3
      test_model_1 = TestModel.create!
      test_model_2 = TestModel.create!
      test_attr_through_1 = TestAttrThrough.create!
      test_attr_through_2 = TestAttrThrough.create!
      TestAttr.create! :test_model_id => test_model_1.id, :test_attr_through_id => test_attr_through_1.id
      TestAttr.create! :test_model_id => test_model_2.id, :test_attr_through_id => test_attr_through_2.id

      user = MockUser.new(:test_role,
                          :test_attr_through_id => test_model_1.test_attr_throughs_habtm.first.id)
      assert_equal 1, TestModel.with_permissions_to(:read, :user => user).length
      assert_equal test_model_1, TestModel.with_permissions_to(:read, :user => user)[0]

      TestModel.delete_all
      TestAttrThrough.delete_all
      TestAttr.delete_all
    end
  end

  # :primary_key not available in Rails prior to 2.2
  if Rails.version > "2.2"
    def test_with_contains_through_primary_key
      reader = Authorization::Reader::DSLReader.new
      reader.parse %{
        authorization do
          role :test_role do
            has_permission_on :test_models, :to => :read do
              if_attribute :test_attr_throughs_with_primary_id => contains { user }
            end
          end
        end
      }
      Authorization::Engine.instance(reader)
      TestModel.delete_all
      TestAttrThrough.delete_all
      TestAttr.delete_all

      test_attr_through_1 = TestAttrThrough.create!
      test_item = NWayJoinItem.create!
      test_model_1 = TestModel.create!(:test_attr_through_id => test_attr_through_1.id)
      test_attr_1 = TestAttr.create!(:test_attr_through_id => test_attr_through_1.id,
          :n_way_join_item_id => test_item.id)

      user = MockUser.new(:test_role,
                          :id => test_attr_through_1.id)
      assert_equal 1, TestModel.with_permissions_to(:read, :user => user).length

      TestModel.delete_all
      TestAttrThrough.delete_all
      TestAttr.delete_all
    end
  end

  def test_with_intersects_with
    reader = Authorization::Reader::DSLReader.new
    reader.parse %{
      authorization do
        role :test_role do
          has_permission_on :test_models, :to => :read do
            if_attribute :test_attrs => intersects_with { user.test_attrs }
          end
        end
      end
    }
    Authorization::Engine.instance(reader)

    test_model_1 = TestModel.create!
    test_model_2 = TestModel.create!
    test_model_1.test_attrs.create!
    test_model_1.test_attrs.create!
    test_model_1.test_attrs.create!
    test_model_2.test_attrs.create!

    user = MockUser.new(:test_role,
                        :test_attrs => [test_model_1.test_attrs.first, TestAttr.create!])
    assert_equal 1, TestModel.with_permissions_to(:read, :user => user).length

    user = MockUser.new(:test_role,
                        :test_attrs => [TestAttr.create!])
    assert_equal 0, TestModel.with_permissions_to(:read, :user => user).length

    TestModel.delete_all
    TestAttr.delete_all
  end

  def test_with_is_and_has_one
    reader = Authorization::Reader::DSLReader.new
    reader.parse %{
      authorization do :test_attr_has_one
        role :test_role do
          has_permission_on :test_models, :to => :read do
            if_attribute :test_attr_has_one => is { user.test_attr }
          end
        end
      end
    }
    Authorization::Engine.instance(reader)

    test_model_1 = TestModel.create!
    test_attr_1 = test_model_1.test_attrs.create!
    TestModel.create!.test_attrs.create!

    user = MockUser.new(:test_role, :test_attr => test_attr_1)
    assert_equal 1, TestModel.with_permissions_to(:read,
      :context => :test_models, :user => user).length

    TestModel.delete_all
    TestAttr.delete_all
  end

  # TODO fails in Rails 3 because TestModel.scoped.joins(:test_attr_throughs_with_attr)
  # does not work
  if Rails.version < "3"
    def test_with_is_and_has_one_through_conditions
      reader = Authorization::Reader::DSLReader.new
      reader.parse %{
        authorization do
          role :test_role do
            has_permission_on :test_models, :to => :read do
              if_attribute :test_attr_throughs_with_attr_and_has_one => is { user }
            end
          end
        end
      }
      Authorization::Engine.instance(reader)

      test_model_1 = TestModel.create!
      test_model_2 = TestModel.create!
      test_model_1.test_attrs.create!(:attr => 1).test_attr_throughs.create!
      test_model_1.test_attrs.create!(:attr => 2).test_attr_throughs.create!
      test_model_2.test_attrs.create!(:attr => 1).test_attr_throughs.create!
      test_model_2.test_attrs.create!(:attr => 2).test_attr_throughs.create!

      #assert_equal 1, test_model_1.test_attrs_with_attr.length
      user = MockUser.new(:test_role,
                          :id => test_model_1.test_attr_throughs.first.id)
      assert_equal 1, TestModel.with_permissions_to(:read, :user => user).length
      user = MockUser.new(:test_role,
                          :id => test_model_1.test_attr_throughs.last.id)
      assert_equal 0, TestModel.with_permissions_to(:read, :user => user).length

      TestModel.delete_all
      TestAttr.delete_all
      TestAttrThrough.delete_all
    end
  end

  def test_with_is_in
    reader = Authorization::Reader::DSLReader.new
    reader.parse %{
      authorization do
        role :test_role do
          has_permission_on :test_attrs, :to => :read do
            if_attribute :test_model => is_in { [user.test_model, user.test_model_2] }
          end
        end
      end
    }
    Authorization::Engine.instance(reader)

    test_model_1 = TestModel.create!
    test_model_2 = TestModel.create!
    test_model_1.test_attrs.create!
    TestModel.create!.test_attrs.create!

    user = MockUser.new(:test_role, :test_model => test_model_1,
      :test_model_2 => test_model_2)
    assert_equal 1, TestAttr.with_permissions_to(:read,
      :context => :test_attrs, :user => user).length

    TestModel.delete_all
    TestAttr.delete_all
  end

  def test_with_not_is_in
    reader = Authorization::Reader::DSLReader.new
    reader.parse %{
      authorization do
        role :test_role do
          has_permission_on :test_attrs, :to => :read do
            if_attribute :test_model => is_not_in { [user.test_model, user.test_model_2] }
          end
        end
      end
    }
    Authorization::Engine.instance(reader)
    TestModel.delete_all
    TestAttr.delete_all

    test_model_1 = TestModel.create!
    test_model_2 = TestModel.create!
    test_model_1.test_attrs.create!
    TestModel.create!.test_attrs.create!

    user = MockUser.new(:test_role, :test_model => test_model_1,
      :test_model_2 => test_model_2)
    assert_equal 1, TestAttr.with_permissions_to(:read,
      :context => :test_attrs, :user => user).length

    TestModel.delete_all
    TestAttr.delete_all
  end

  def test_with_if_permitted_to
    reader = Authorization::Reader::DSLReader.new
    reader.parse %{
      authorization do
        role :test_role do
          has_permission_on :test_models, :to => :read do
            if_attribute :test_attrs => contains { user }
          end
          has_permission_on :test_attrs, :to => :read do
            if_permitted_to :read, :test_model
          end
        end
      end
    }
    Authorization::Engine.instance(reader)

    test_model_1 = TestModel.create!
    test_attr_1 = test_model_1.test_attrs.create!

    user = MockUser.new(:test_role, :id => test_attr_1.id)
    assert_equal 1, TestAttr.with_permissions_to(:read, :user => user).length
    TestModel.delete_all
    TestAttr.delete_all
  end

  def test_with_anded_if_permitted_to
    reader = Authorization::Reader::DSLReader.new
    reader.parse %{
      authorization do
        role :base_role do
          has_permission_on :test_attrs, :to => :read, :join_by => :and do
            if_permitted_to :read, :test_model
            if_attribute :attr => 1
          end
        end
        role :first_role do
          includes :base_role
          has_permission_on :test_models, :to => :read do
            if_attribute :content => "first test"
          end
        end
        role :second_role do
          includes :base_role
          has_permission_on :test_models, :to => :read do
            if_attribute :country_id => 2
          end
        end
      end
    }
    Authorization::Engine.instance(reader)

    test_model_1 = TestModel.create!(:content => "first test")
    test_model_1.test_attrs.create!(:attr => 1)
    test_model_for_second_role = TestModel.create!(:country_id => 2)
    test_model_for_second_role.test_attrs.create!(:attr => 1)
    test_model_for_second_role.test_attrs.create!(:attr => 2)

    user = MockUser.new(:first_role)
    assert Authorization::Engine.instance.permit?(:read, :object => test_model_1.test_attrs.first, :user => user)
    assert_equal 1, TestAttr.with_permissions_to(:read, :user => user).length

    user_with_both_roles = MockUser.new(:first_role, :second_role)
    assert Authorization::Engine.instance.permit?(:read, :object => test_model_1.test_attrs.first, :user => user_with_both_roles)
    assert Authorization::Engine.instance.permit?(:read, :object => test_model_for_second_role.test_attrs.first, :user => user_with_both_roles)
    #p Authorization::Engine.instance.obligations(:read, :user => user_with_both_roles, :context => :test_attrs)
    if Rails.version >= '4'
      assert_equal 2, TestAttr.with_permissions_to(:read, :user => user_with_both_roles).references(:test_attrs, :test_models).length
    else
      assert_equal 1, TestAttr.with_permissions_to(:read, :user => user).length
    end

    TestModel.delete_all
    TestAttr.delete_all
  end

  def test_with_if_permitted_to_with_no_child_permissions
    reader = Authorization::Reader::DSLReader.new
    reader.parse %{
      authorization do
        role :another_role do
          has_permission_on :test_models, :to => :read do
            if_attribute :test_attrs => contains { user }
          end
        end
        role :additional_if_attribute do
          has_permission_on :test_attrs, :to => :read do
            if_permitted_to :read, :test_model
            if_attribute :test_model => {:test_attrs => contains { user }}
          end
        end
        role :only_permitted_to do
          has_permission_on :test_attrs, :to => :read do
            if_permitted_to :read, :test_model
          end
        end
      end
    }
    Authorization::Engine.instance(reader)

    test_model_1 = TestModel.create!
    test_attr_1 = test_model_1.test_attrs.create!

    user = MockUser.new(:only_permitted_to, :another_role, :id => test_attr_1.id)
    also_allowed_user = MockUser.new(:additional_if_attribute, :id => test_attr_1.id)
    non_allowed_user = MockUser.new(:only_permitted_to, :id => test_attr_1.id)

    assert_equal 1, TestAttr.with_permissions_to(:read, :user => user).length
    assert_equal 1, TestAttr.with_permissions_to(:read, :user => also_allowed_user).length
    assert_raise Authorization::NotAuthorized do
      TestAttr.with_permissions_to(:read, :user => non_allowed_user).find(:all)
    end

    TestModel.delete_all
    TestAttr.delete_all
  end

  def test_with_if_permitted_to_with_context_from_model
    reader = Authorization::Reader::DSLReader.new
    reader.parse %{
      authorization do
        role :test_role do
          has_permission_on :test_models, :to => :read do
            if_attribute :test_another_attrs => contains { user }
          end
          has_permission_on :test_attrs, :to => :read do
            if_permitted_to :read, :test_another_model
          end
        end
      end
    }
    Authorization::Engine.instance(reader)

    test_model_1 = TestModel.create!
    test_attr_1 = test_model_1.test_another_attrs.create!

    user = MockUser.new(:test_role, :id => test_attr_1.id)
    non_allowed_user = MockUser.new(:test_role, :id => 111)

    assert_equal 1, TestAttr.with_permissions_to(:read, :user => user).length
    assert_equal 0, TestAttr.with_permissions_to(:read, :user => non_allowed_user).length
    TestModel.delete_all
    TestAttr.delete_all
  end

  def test_with_has_many_if_permitted_to
    reader = Authorization::Reader::DSLReader.new
    reader.parse %{
      authorization do
        role :test_role do
          has_permission_on :test_models, :to => :read do
            if_permitted_to :read, :test_attrs
          end
          has_permission_on :test_attrs, :to => :read do
            if_attribute :attr => is { user.id }
          end
        end
      end
    }
    Authorization::Engine.instance(reader)

    test_model_1 = TestModel.create!
    test_attr_1 = test_model_1.test_attrs.create!(:attr => 111)

    user = MockUser.new(:test_role, :id => test_attr_1.attr)
    non_allowed_user = MockUser.new(:test_role, :id => 333)
    assert_equal 1, TestModel.with_permissions_to(:read, :user => user).length
    assert_equal 0, TestModel.with_permissions_to(:read, :user => non_allowed_user).length
    TestModel.delete_all
    TestAttr.delete_all
  end

  def test_with_deep_has_many_if_permitted_to
    reader = Authorization::Reader::DSLReader.new
    reader.parse %{
      authorization do
        role :test_role do
          has_permission_on :branches, :to => :read do
            if_attribute :name => "A Branch"
          end
          has_permission_on :companies, :to => :read do
            if_permitted_to :read, :test_attrs => :branch
          end
        end
      end
    }
    Authorization::Engine.instance(reader)

    readable_company = Company.create!
    readable_company.test_attrs.create!(:branch => Branch.create!(:name => "A Branch"))

    forbidden_company = Company.create!
    forbidden_company.test_attrs.create!(:branch => Branch.create!(:name => "Different Branch"))

    user = MockUser.new(:test_role)
    assert_equal 1, Company.with_permissions_to(:read, :user => user).length
    Company.delete_all
    Branch.delete_all
    TestAttr.delete_all
  end

  def test_with_if_permitted_to_and_empty_obligations
    reader = Authorization::Reader::DSLReader.new
    reader.parse %{
      authorization do
        role :test_role do
          has_permission_on :test_models, :to => :read
          has_permission_on :test_attrs, :to => :read do
            if_permitted_to :read, :test_model
          end
        end
      end
    }
    Authorization::Engine.instance(reader)

    test_model_1 = TestModel.create!
    test_attr_1 = test_model_1.test_attrs.create!

    user = MockUser.new(:test_role)
    assert_equal 1, TestAttr.with_permissions_to(:read, :user => user).length
    TestModel.delete_all
    TestAttr.delete_all
  end

  def test_with_if_permitted_to_nil
    reader = Authorization::Reader::DSLReader.new
    reader.parse %{
      authorization do
        role :test_role do
          has_permission_on :test_models, :to => :read do
            if_attribute :test_attrs => contains { user }
          end
          has_permission_on :test_attrs, :to => :read do
            if_permitted_to :read, :test_model
          end
        end
      end
    }
    Authorization::Engine.instance(reader)

    test_attr_1 = TestAttr.create!

    user = MockUser.new(:test_role, :id => test_attr_1.id)
    assert_equal 0, TestAttr.with_permissions_to(:read, :user => user).length
    TestAttr.delete_all
  end

  def test_with_if_permitted_to_self
    reader = Authorization::Reader::DSLReader.new
    reader.parse %{
      authorization do
        role :test_role do
          has_permission_on :test_models, :to => :read do
            if_attribute :test_attrs => contains { user }
          end
          has_permission_on :test_models, :to => :update do
            if_permitted_to :read
          end
        end
      end
    }
    Authorization::Engine.instance(reader)

    test_model_1 = TestModel.create!
    test_attr_1 = test_model_1.test_attrs.create!
    test_attr_2 = TestAttr.create!

    user = MockUser.new(:test_role, :id => test_attr_1.id)
    assert_equal 1, TestModel.with_permissions_to(:update, :user => user).length
    TestAttr.delete_all
    TestModel.delete_all
  end

  def test_with_has_many_and_reoccuring_tables
    reader = Authorization::Reader::DSLReader.new
    reader.parse %{
      authorization do
        role :test_role do
          has_permission_on :test_attrs, :to => :read do
            if_attribute :test_another_model => { :content => 'test_1_2' },
                :test_model => { :content => 'test_1_1' }
          end
        end
      end
    }
    Authorization::Engine.instance(reader)

    test_attr_1 = TestAttr.create!(
        :test_model => TestModel.create!(:content => 'test_1_1'),
        :test_another_model => TestModel.create!(:content => 'test_1_2')
      )
    test_attr_2 = TestAttr.create!(
        :test_model => TestModel.create!(:content => 'test_2_1'),
        :test_another_model => TestModel.create!(:content => 'test_2_2')
      )

    user = MockUser.new(:test_role)
    assert_equal 1, TestAttr.with_permissions_to(:read, :user => user).length
    TestModel.delete_all
    TestAttr.delete_all
  end

  def test_with_ored_rules_and_reoccuring_tables
    reader = Authorization::Reader::DSLReader.new
    reader.parse %{
      authorization do
        role :test_role do
          has_permission_on :test_attrs, :to => :read do
            if_attribute :test_another_model => { :content => 'test_1_2' },
                :test_model => { :content => 'test_1_1' }
          end
          has_permission_on :test_attrs, :to => :read do
            if_attribute :test_another_model => { :content => 'test_2_2' },
                :test_model => { :test_attrs => contains {user.test_attr} }
          end
        end
      end
    }
    Authorization::Engine.instance(reader)

    test_attr_1 = TestAttr.create!(
        :test_model => TestModel.create!(:content => 'test_1_1'),
        :test_another_model => TestModel.create!(:content => 'test_1_2')
      )
    test_attr_2 = TestAttr.create!(
        :test_model => TestModel.create!(:content => 'test_2_1'),
        :test_another_model => TestModel.create!(:content => 'test_2_2')
      )
    test_attr_2.test_model.test_attrs.create!

    user = MockUser.new(:test_role, :test_attr => test_attr_2.test_model.test_attrs.last)
    if Rails.version >= '4'
      assert_equal 2, TestAttr.with_permissions_to(:read, :user => user).references(:test_attrs, :test_models, :test_models_test_attrs, :test_attrs_test_models).length
    else
      assert_equal 2, TestAttr.with_permissions_to(:read, :user => user).length
    end
    TestModel.delete_all
    TestAttr.delete_all
  end

  def test_with_many_ored_rules_and_reoccuring_tables
    reader = Authorization::Reader::DSLReader.new
    reader.parse %{
      authorization do
        role :test_role do
          has_permission_on :test_attrs, :to => :read do
            if_attribute :branch => { :company => { :country => {
                :test_models => contains { user.test_model }
              }} }
            if_attribute :company => { :country => {
                :test_models => contains { user.test_model }
              }}
          end
        end
      end
    }
    Authorization::Engine.instance(reader)

    country = Country.create!(:name => 'country_1')
    country.test_models.create!
    test_attr_1 = TestAttr.create!(
        :branch => Branch.create!(:name => 'branch_1',
            :company => Company.create!(:name => 'company_1',
                :country => country))
      )
    test_attr_2 = TestAttr.create!(
        :company => Company.create!(:name => 'company_2',
            :country => country)
      )

    user = MockUser.new(:test_role, :test_model => country.test_models.first)

    if Rails.version >= '4'
      assert_equal 2, TestAttr.with_permissions_to(:read, :user => user).references(:test_attrs, :test_models, :test_models_countries).length
    else
      assert_equal 2, TestAttr.with_permissions_to(:read, :user => user).length
    end
    TestModel.delete_all
    TestAttr.delete_all
  end
end

class ModelTest < Test::Unit::TestCase
  def test_permit_with_has_one_raises_no_name_error
    reader = Authorization::Reader::DSLReader.new
    reader.parse %{
      authorization do :test_attr_has_one
        role :test_role do
          has_permission_on :test_attrs, :to => :update do
            if_attribute :id => is { user.test_attr.id }
          end
        end
      end
    }
    instance = Authorization::Engine.instance(reader)
    
    test_model = TestModel.create!
    test_attr = test_model.create_test_attr_has_one
    assert !test_attr.new_record?
    
    user = MockUser.new(:test_role, :test_attr => test_attr)
    
    assert_nothing_raised do
      assert instance.permit?(:update, :user => user, :object => test_model.test_attr_has_one) 
    end
    
    TestModel.delete_all
    TestAttr.delete_all
  end

  def test_model_security_write_allowed
    reader = Authorization::Reader::DSLReader.new
    reader.parse %{
      authorization do
        role :test_role do
          has_permission_on :test_model_security_models do
            to :read, :create, :update, :delete
            if_attribute :attr => is { 1 }
          end
        end
      end
    }
    Authorization::Engine.instance(reader)

    Authorization.current_user = MockUser.new(:test_role)
    assert(object = TestModelSecurityModel.create)

    assert_nothing_raised { object.update_attributes(:attr_2 => 2) }
    object.reload
    assert_equal 2, object.attr_2
    object.destroy
    assert_raise ActiveRecord::RecordNotFound do
      TestModelSecurityModel.find(object.id)
    end
  end

  def test_model_security_write_not_allowed_no_privilege
    reader = Authorization::Reader::DSLReader.new
    reader.parse %{
      authorization do
        role :test_role do
          has_permission_on :test_model_security_models do
            to :read, :create, :update, :delete
            if_attribute :attr => is { 1 }
          end
        end
        role :test_role_restricted do
        end
      end
    }
    Authorization::Engine.instance(reader)

    Authorization.current_user = MockUser.new(:test_role)
    assert(object = TestModelSecurityModel.create)

    Authorization.current_user = MockUser.new(:test_role_restricted)
    assert_raise Authorization::NotAuthorized do
      object.update_attributes(:attr_2 => 2)
    end
  end
  
  def test_model_security_write_not_allowed_wrong_attribute_value
    reader = Authorization::Reader::DSLReader.new
    reader.parse %{
      authorization do
        role :test_role_unrestricted do
          has_permission_on :test_model_security_models do
            to :read, :create, :update, :delete
          end
        end
        role :test_role do
          has_permission_on :test_model_security_models do
            to :read, :create, :update, :delete
            if_attribute :attr => is { 1 }
          end
        end
      end
    }
    Authorization::Engine.instance(reader)
    
    Authorization.current_user = MockUser.new(:test_role)
    assert(object = TestModelSecurityModel.create)
    assert_raise Authorization::AttributeAuthorizationError do
      TestModelSecurityModel.create :attr => 2
    end
    object = TestModelSecurityModel.create
    assert_raise Authorization::AttributeAuthorizationError do
      object.update_attributes(:attr => 2)
    end
    object.reload

    assert_nothing_raised do
      object.update_attributes(:attr_2 => 1)
    end
    assert_raise Authorization::AttributeAuthorizationError do
      object.update_attributes(:attr => 2)
    end
  end

  def test_model_security_with_and_without_find_restrictions
    reader = Authorization::Reader::DSLReader.new
    reader.parse %{
      authorization do
        role :test_role_unrestricted do
          has_permission_on :test_model_security_models do
            to :read, :create, :update, :delete
          end
        end
        role :test_role do
          has_permission_on :test_model_security_models do
            to :read, :create, :update, :delete
            if_attribute :attr => is { 1 }
          end
        end
      end
    }
    Authorization::Engine.instance(reader)

    Authorization.current_user = MockUser.new(:test_role_unrestricted)
    object = TestModelSecurityModel.create :attr => 2
    object_with_find = TestModelSecurityModelWithFind.create :attr => 2
    Authorization.current_user = MockUser.new(:test_role)
    assert_nothing_raised do
      object.class.find(object.id)
    end
    assert_raise Authorization::AttributeAuthorizationError do
      object_with_find.class.find(object_with_find.id)
    end
  end

  def test_model_security_with_read_restrictions_and_exists
    reader = Authorization::Reader::DSLReader.new
    reader.parse %{
      authorization do
        role :test_role do
          has_permission_on :test_model_security_models do
            to :read, :create, :update, :delete
            if_attribute :test_attr => is { user.test_attr }
          end
        end
      end
    }
    Authorization::Engine.instance(reader)

    test_attr = TestAttr.create
    Authorization.current_user = MockUser.new(:test_role, :test_attr => test_attr)
    object_with_find = TestModelSecurityModelWithFind.create :test_attr => test_attr
    assert_nothing_raised do
      object_with_find.class.find(object_with_find.id)
    end
    assert_equal 1, test_attr.test_model_security_model_with_finds.length
    
    # Raises error since AR does not populate the object
    #assert test_attr.test_model_security_model_with_finds.exists?(object_with_find)
  end

  def test_model_security_delete_unallowed
    reader = Authorization::Reader::DSLReader.new
    reader.parse %{
      authorization do
        role :test_role_unrestricted do
          has_permission_on :test_model_security_models do
            to :read, :create, :update, :delete
          end
        end
        role :test_role do
          has_permission_on :test_model_security_models do
            to :read, :create, :update, :delete
            if_attribute :attr => is { 1 }
          end
        end
      end
    }
    Authorization::Engine.instance(reader)

    Authorization.current_user = MockUser.new(:test_role_unrestricted)
    object = TestModelSecurityModel.create :attr => 2
    Authorization.current_user = MockUser.new(:test_role)

    assert_raise Authorization::AttributeAuthorizationError do
      object.destroy
    end
  end

  def test_model_security_changing_critical_attribute_unallowed
    reader = Authorization::Reader::DSLReader.new
    reader.parse %{
      authorization do
        role :test_role_unrestricted do
          has_permission_on :test_model_security_models do
            to :read, :create, :update, :delete
          end
        end
        role :test_role do
          has_permission_on :test_model_security_models do
            to :read, :create, :update, :delete
            if_attribute :attr => is { 1 }
          end
        end
      end
    }
    Authorization::Engine.instance(reader)

    Authorization.current_user = MockUser.new(:test_role_unrestricted)
    object = TestModelSecurityModel.create :attr => 2
    Authorization.current_user = MockUser.new(:test_role)

    # TODO before not checked yet
    #assert_raise Authorization::AuthorizationError do
    #  object.update_attributes(:attr => 1)
    #end
  end

  def test_model_security_no_role_unallowed
    reader = Authorization::Reader::DSLReader.new
    reader.parse %{
      authorization do
      end
    }
    Authorization::Engine.instance(reader)

    Authorization.current_user = MockUser.new(:test_role_2)
    assert_raise Authorization::NotAuthorized do
      TestModelSecurityModel.create
    end
  end

  def test_model_security_with_assoc
    reader = Authorization::Reader::DSLReader.new
    reader.parse %{
      authorization do
        role :test_role do
          has_permission_on :test_model_security_models do
            to :create, :update, :delete
            if_attribute :test_attrs => contains { user }
          end
        end
      end
    }
    Authorization::Engine.instance(reader)
    
    test_attr = TestAttr.create
    test_attr.role_symbols << :test_role
    Authorization.current_user = test_attr
    assert(object = TestModelSecurityModel.create(:test_attrs => [test_attr]))
    assert_nothing_raised do
      object.update_attributes(:attr_2 => 2)
    end
    without_access_control do
      object.reload
    end
    assert_equal 2, object.attr_2 
    object.destroy
    assert_raise ActiveRecord::RecordNotFound do
      TestModelSecurityModel.find(object.id)
    end
  end

  def test_model_security_with_update_attrbributes
    reader = Authorization::Reader::DSLReader.new
    reader.parse %{
      authorization do
        role :test_role do
          has_permission_on :test_model_security_models, :to => :update do
            if_attribute :test_attrs => { :branch => is { user.branch }}
          end
        end
      end
    }
    Authorization::Engine.instance(reader)

    params = {
      :model_data => { :attr => 11 }
    }

    test_attr = TestAttr.create!(:branch => Branch.create!)
    test_model = without_access_control do
      TestModelSecurityModel.create!(:test_attrs => [test_attr])
    end

    with_user MockUser.new(:test_role, :branch => test_attr.branch) do
      assert_nothing_raised do
        test_model.update_attributes(params[:model_data])
      end
    end
    without_access_control do
      assert_equal params[:model_data][:attr], test_model.reload.attr
    end

    TestAttr.delete_all
    TestModelSecurityModel.delete_all
    Branch.delete_all
  end

  def test_using_access_control
    assert !TestModel.using_access_control?
    assert TestModelSecurityModel.using_access_control?
  end

  def test_authorization_permit_association_proxy
    reader = Authorization::Reader::DSLReader.new
    reader.parse %{
      authorization do
        role :test_role do
          has_permission_on :test_attrs, :to => :read do
            if_attribute :test_model => {:content => "content" }
          end
        end
      end
    }
    engine = Authorization::Engine.instance(reader)

    test_model = TestModel.create(:content => "content")
    assert engine.permit?(:read, :object => test_model.test_attrs,
                          :user => MockUser.new(:test_role))
    assert !engine.permit?(:read, :object => TestAttr.new,
                          :user => MockUser.new(:test_role))
    TestModel.delete_all
  end

  # def test_authorization_permit_nested_association_proxy
  #   reader = Authorization::Reader::DSLReader.new
  #   reader.parse %{
  #     authorization do
  #       role :test_role do
  #         has_permission_on :branches, :to => :read do
  #           if_attribute :test_model => { :test_attrs => {:attr => 1 } }
  #         end
  #       end
  #     end
  #   }
  #   engine = Authorization::Engine.instance(reader)

  #   test_model = TestModel.create!
  #   test_model.test_attrs.create!(:attr => 0)
  #   test_attr = test_model.test_attrs.create!(:attr => 1)
  #   test_model.test_attrs.create!(:attr => 3)
  #   test_branch = Branch.create!(:test_model => test_model)

  #   test_model_2 = TestModel.create!
  #   test_attr_2 = test_model_2.test_attrs.create!(:attr => 2)
  #   test_branch_2 = Branch.create!(:test_model => test_model_2)

  #   assert engine.permit?(:read, :object => test_branch,
  #                         :user => MockUser.new(:test_role))
  #   assert !engine.permit?(:read, :object => test_branch_2,
  #                         :user => MockUser.new(:test_role))
  #   TestModel.delete_all
  #   Branch.delete_all
  #   TestAttr.delete_all
  # end

  def test_multiple_roles_with_has_many_through
    reader = Authorization::Reader::DSLReader.new
    reader.parse %{
      authorization do
        role :test_role_1 do
          has_permission_on :test_models, :to => :read do
            if_attribute :test_attr_throughs => contains {user.test_attr_through_id},
                :content => 'test_1'
          end
        end

        role :test_role_2 do
          has_permission_on :test_models, :to => :read do
            if_attribute :test_attr_throughs_2 => contains {user.test_attr_through_2_id},
                :content => 'test_2'
          end
        end
      end
    }
    Authorization::Engine.instance(reader)
    TestModel.delete_all
    TestAttr.delete_all
    TestAttrThrough.delete_all

    test_model_1 = TestModel.create! :content => 'test_1'
    test_model_2 = TestModel.create! :content => 'test_2'
    test_model_1.test_attrs.create!.test_attr_throughs.create!
    test_model_2.test_attrs.create!.test_attr_throughs.create!

    user = MockUser.new(:test_role_1, :test_role_2,
        :test_attr_through_id => test_model_1.test_attr_throughs.first.id,
        :test_attr_through_2_id => test_model_2.test_attr_throughs.first.id)
    if Rails.version >= '4'
      assert_equal 2, TestModel.with_permissions_to(:read, :user => user).references(:test_models, :test_attr_throughs).length
    else
      assert_equal 2, TestModel.with_permissions_to(:read, :user => user).length
    end
    TestModel.delete_all
    TestAttr.delete_all
    TestAttrThrough.delete_all
  end

  def test_model_permitted_to
    reader = Authorization::Reader::DSLReader.new
    reader.parse %{
      authorization do
        role :test_role do
          has_permission_on :companies, :to => :read do
            if_attribute :name => "company_1"
          end
        end
      end
    }
    Authorization::Engine.instance(reader)

    user = MockUser.new(:test_role)
    allowed_read_company = Company.new(:name => 'company_1')
    prohibited_company = Company.new(:name => 'company_2')

    assert allowed_read_company.permitted_to?(:read, :user => user)
    assert !allowed_read_company.permitted_to?(:update, :user => user)
    assert !prohibited_company.permitted_to?(:read, :user => user)

    executed_block = false
    allowed_read_company.permitted_to?(:read, :user => user) do
      executed_block = true
    end
    assert executed_block

    executed_block = false
    prohibited_company.permitted_to?(:read, :user => user) do
      executed_block = true
    end
    assert !executed_block

    assert_nothing_raised do
      allowed_read_company.permitted_to!(:read, :user => user)
    end
    assert_raise Authorization::NotAuthorized do
      prohibited_company.permitted_to!(:update, :user => user)
    end
    assert_raise Authorization::AttributeAuthorizationError do
      prohibited_company.permitted_to!(:read, :user => user)
    end
  end

  def test_model_permitted_to_with_modified_context
    reader = Authorization::Reader::DSLReader.new
    reader.parse %{
      authorization do
        role :test_role do
          has_permission_on :companies, :to => :read
        end
      end
    }
    Authorization::Engine.instance(reader)

    user = MockUser.new(:test_role)
    allowed_read_company = SmallCompany.new(:name => 'small_company_1')

    assert allowed_read_company.permitted_to?(:read, :user => user)
    assert !allowed_read_company.permitted_to?(:update, :user => user)
  end
end
<|MERGE_RESOLUTION|>--- conflicted
+++ resolved
@@ -92,10 +92,7 @@
   has_many :test_attr_throughs
   has_many :test_model_security_model_with_finds
   attr_reader :role_symbols
-<<<<<<< HEAD
-=======
-
->>>>>>> 1bc1a86d
+
   if Rails.version < '4'
     attr_accessible :test_model, :test_another_model, :attr, :branch, :company, :test_attr,
   	  :test_a_third_model, :n_way_join_item, :n_way_join_item_id, :test_attr_through_id, 
@@ -139,16 +136,10 @@
 class Branch < ActiveRecord::Base
   has_many :test_attrs
   belongs_to :company
-<<<<<<< HEAD
-  
-  if Rails.version < '4'
-    attr_accessible :name, :company
-=======
   belongs_to :test_model
   
   if Rails.version < '4'
     attr_accessible :name, :company, :test_model
->>>>>>> 1bc1a86d
   end
 end
 class Company < ActiveRecord::Base
