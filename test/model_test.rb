require 'test_helper'
require File.join(File.dirname(__FILE__), %w{.. lib declarative_authorization in_model})

ActiveRecord::Base.send :include, Authorization::AuthorizationInModel
#ActiveRecord::Base.logger = Logger.new(STDOUT)

options = {:adapter => 'sqlite3', :timeout => 500, :database => ':memory:'}
ActiveRecord::Base.establish_connection(options)
ActiveRecord::Base.configurations = { 'sqlite3_ar_integration' => options }
ActiveRecord::Base.connection

File.read(File.dirname(__FILE__) + "/schema.sql").split(';').each do |sql|
  ActiveRecord::Base.connection.execute(sql) unless sql.blank?
end

class TestModel < ActiveRecord::Base
  has_many :test_attrs
  has_many :test_another_attrs, :class_name => "TestAttr", :foreign_key => :test_another_model_id
  has_many :test_attr_throughs, :through => :test_attrs
  has_many :test_attrs_with_attr, :class_name => "TestAttr", :conditions => {:attr => 1}
  has_many :test_attr_throughs_with_attr, :through => :test_attrs, 
    :class_name => "TestAttrThrough", :source => :test_attr_throughs,
    :conditions => "test_attrs.attr = 1"
  has_one :test_attr_has_one, :class_name => "TestAttr"
  has_one :test_attr_throughs_with_attr_and_has_one, :through => :test_attrs,
    :class_name => "TestAttrThrough", :source => :test_attr_throughs,
    :conditions => "test_attrs.attr = 1"

<<<<<<< HEAD
  if Rails.version < "4"
=======
  if Rails.version < '4'
>>>>>>> a4ded5c7
    attr_accessible :content, :test_attr_through_id, :country_id
  end

  # TODO currently not working in Rails 3
  if Rails.version < "3"
    has_and_belongs_to_many :test_attr_throughs_habtm, :join_table => :test_attrs,
        :class_name => "TestAttrThrough"
  end

  if Rails.version < "3"
    named_scope :with_content, :conditions => "test_models.content IS NOT NULL"
  else
    scope :with_content, :conditions => "test_models.content IS NOT NULL"
  end

  # Primary key test
  # :primary_key only available from Rails 2.2
  unless Rails.version < "2.2"
    has_many :test_attrs_with_primary_id, :class_name => "TestAttr",
      :primary_key => :test_attr_through_id, :foreign_key => :test_attr_through_id
    has_many :test_attr_throughs_with_primary_id, 
      :through => :test_attrs_with_primary_id, :class_name => "TestAttrThrough",
      :source => :n_way_join_item
  end

  # for checking for unnecessary queries
  mattr_accessor :query_count
  def self.find(*args)
    self.query_count ||= 0
    self.query_count += 1
    super(*args)
  end
end

class NWayJoinItem < ActiveRecord::Base
  has_many :test_attrs
  has_many :others, :through => :test_attrs, :source => :n_way_join_item
end

class TestAttr < ActiveRecord::Base
  belongs_to :test_model
  belongs_to :test_another_model, :class_name => "TestModel", :foreign_key => :test_another_model_id
  belongs_to :test_a_third_model, :class_name => "TestModel", :foreign_key => :test_a_third_model_id
  belongs_to :n_way_join_item
  belongs_to :test_attr
  belongs_to :branch
  belongs_to :company
  has_many :test_attr_throughs
  has_many :test_model_security_model_with_finds
  attr_reader :role_symbols
<<<<<<< HEAD
  if Rails.version < "4"
    attr_accessible :test_model, :test_another_model, :attr, :branch, :company, :test_attr,
	    :test_a_third_model, :n_way_join_item, :n_way_join_item_id, :test_attr_through_id, 
	    :test_model_id, :test_another_model_id
	end
=======

  if Rails.version < '4'
    attr_accessible :test_model, :test_another_model, :attr, :branch, :company, :test_attr,
  	  :test_a_third_model, :n_way_join_item, :n_way_join_item_id, :test_attr_through_id, 
  	  :test_model_id, :test_another_model_id
  end

>>>>>>> a4ded5c7
  def initialize (*args)
    @role_symbols = []
    super(*args)
  end
end

class TestAttrThrough < ActiveRecord::Base
  belongs_to :test_attr
end

class TestModelSecurityModel < ActiveRecord::Base
  has_many :test_attrs
  using_access_control
<<<<<<< HEAD
  if Rails.version < "4"
=======

  if Rails.version < '4'
>>>>>>> a4ded5c7
    attr_accessible :attr, :attr_2, :test_attrs
  end
end
class TestModelSecurityModelWithFind < ActiveRecord::Base
  if Rails.version < "3.2"
    set_table_name "test_model_security_models"
  else
    self.table_name = "test_model_security_models"
  end
  has_many :test_attrs
  belongs_to :test_attr
  using_access_control :include_read => true, 
    :context => :test_model_security_models
<<<<<<< HEAD
  if Rails.version < "4"
=======
  
  if Rails.version < '4'
>>>>>>> a4ded5c7
    attr_accessible :test_attr, :attr
  end
end

class Branch < ActiveRecord::Base
  has_many :test_attrs
  belongs_to :company
<<<<<<< HEAD
  if Rails.version < "4"
=======
  
  if Rails.version < '4'
>>>>>>> a4ded5c7
    attr_accessible :name, :company
  end
end
class Company < ActiveRecord::Base
  has_many :test_attrs
  has_many :branches
  belongs_to :country
<<<<<<< HEAD
  if Rails.version < "4"
=======
  
  if Rails.version < '4'
>>>>>>> a4ded5c7
    attr_accessible :name, :country, :country_id
  end
end
class SmallCompany < Company
  def self.decl_auth_context
    :companies
  end
end
class Country < ActiveRecord::Base
  has_many :test_models
  has_many :companies
<<<<<<< HEAD
  if Rails.version < "4"
=======
  
  if Rails.version < '4'
>>>>>>> a4ded5c7
    attr_accessible :name
  end
end

class NamedScopeModelTest < Test::Unit::TestCase
  def test_multiple_deep_ored_belongs_to
    reader = Authorization::Reader::DSLReader.new
    reader.parse %{
      authorization do
        role :test_role do
          has_permission_on :test_attrs, :to => :read do
            if_attribute :test_model => {:test_attrs => contains {user}}
            if_attribute :test_another_model => {:test_attrs => contains {user}}
          end
        end
      end
    }
    Authorization::Engine.instance(reader)

    test_model_1 = TestModel.create!
    test_model_2 = TestModel.create!
    test_attr_1 = TestAttr.create! :test_model_id => test_model_1.id,
                      :test_another_model_id => test_model_2.id

    user = MockUser.new(:test_role, :id => test_attr_1)
    assert_equal 1, TestAttr.with_permissions_to(:read, :user => user).length
    TestAttr.delete_all
    TestModel.delete_all
  end

  def test_with_belongs_to_and_has_many_with_contains
    reader = Authorization::Reader::DSLReader.new
    reader.parse %{
      authorization do
        role :test_role do
          has_permission_on :test_attrs, :to => :read do
            if_attribute :test_model => { :test_attrs => contains { user.test_attr_value } }
          end
        end
      end
    }
    Authorization::Engine.instance(reader)

    test_attr_1 = TestAttr.create!
    test_model_1 = TestModel.create!
    test_model_1.test_attrs.create!

    user = MockUser.new(:test_role, :test_attr_value => test_model_1.test_attrs.first.id )
    assert_equal 1, TestAttr.with_permissions_to( :read, :context => :test_attrs, :user => user ).length
    assert_equal 1, TestAttr.with_permissions_to( :read, :user => user ).length
    assert_raise Authorization::NotAuthorized do
      TestAttr.with_permissions_to( :update_test_attrs, :user => user )
    end
    TestAttr.delete_all
    TestModel.delete_all
  end

  def test_with_nested_has_many
    reader = Authorization::Reader::DSLReader.new
    reader.parse %{
      authorization do
        role :test_role do
          has_permission_on :companies, :to => :read do
            if_attribute :branches => { :test_attrs => { :attr => is { user.test_attr_value } } }
          end
        end
      end
    }
    Authorization::Engine.instance(reader)

    allowed_company = Company.create!
    allowed_company.branches.create!.test_attrs.create!(:attr => 1)
    allowed_company.branches.create!.test_attrs.create!(:attr => 2)

    prohibited_company = Company.create!
    prohibited_company.branches.create!.test_attrs.create!(:attr => 3)

    user = MockUser.new(:test_role, :test_attr_value => 1)
    prohibited_user = MockUser.new(:test_role, :test_attr_value => 4)
    assert_equal 1, Company.with_permissions_to(:read, :user => user).length
    assert_equal 0, Company.with_permissions_to(:read, :user => prohibited_user).length

    Company.delete_all
    Branch.delete_all
    TestAttr.delete_all
  end

  def test_with_nested_has_many_through
    reader = Authorization::Reader::DSLReader.new
    reader.parse %{
      authorization do
        role :test_role do
          has_permission_on :test_models, :to => :read do
            if_attribute :test_attr_throughs => { :test_attr => { :attr => is { user.test_attr_value } } }
          end
        end
      end
    }
    Authorization::Engine.instance(reader)
    TestModel.delete_all
    TestAttrThrough.delete_all
    TestAttr.delete_all

    allowed_model = TestModel.create!
    allowed_model.test_attrs.create!(:attr => 1).test_attr_throughs.create!
    allowed_model.test_attrs.create!(:attr => 2).test_attr_throughs.create!

    prohibited_model = TestModel.create!
    prohibited_model.test_attrs.create!(:attr => 3).test_attr_throughs.create!

    user = MockUser.new(:test_role, :test_attr_value => 1)
    prohibited_user = MockUser.new(:test_role, :test_attr_value => 4)
    assert_equal 1, TestModel.with_permissions_to(:read, :user => user).length
    assert_equal 0, TestModel.with_permissions_to(:read, :user => prohibited_user).length

    TestModel.delete_all
    TestAttrThrough.delete_all
    TestAttr.delete_all
  end

  def test_with_is
    reader = Authorization::Reader::DSLReader.new
    reader.parse %{
      authorization do
        role :test_role do
          has_permission_on :test_models, :to => :read do
            if_attribute :id => is { user.test_attr_value }
          end
        end
      end
    }
    Authorization::Engine.instance(reader)

    test_model_1 = TestModel.create!
    TestModel.create!

    user = MockUser.new(:test_role, :test_attr_value => test_model_1.id)
    assert_equal 1, TestModel.with_permissions_to(:read,
      :context => :test_models, :user => user).length
    assert_equal 1, TestModel.with_permissions_to(:read, :user => user).length
    assert_raise Authorization::NotAuthorized do
      TestModel.with_permissions_to(:update_test_models, :user => user)
    end
    TestModel.delete_all
  end

  def test_named_scope_on_proxy
    reader = Authorization::Reader::DSLReader.new
    reader.parse %{
      authorization do
        role :test_role do
          has_permission_on :test_attrs, :to => :read do
            if_attribute :id => is { user.test_attr_value }
          end
        end
      end
    }
    Authorization::Engine.instance(reader)

    test_model_1 = TestModel.create!
    test_attr_1 = test_model_1.test_attrs.create!
    test_model_1.test_attrs.create!
    TestAttr.create!

    user = MockUser.new(:test_role, :test_attr_value => test_attr_1.id)
    assert_equal 1, test_model_1.test_attrs.with_permissions_to(:read, :user => user).length
    TestModel.delete_all
    TestAttr.delete_all
  end

  def test_named_scope_on_named_scope
    reader = Authorization::Reader::DSLReader.new
    reader.parse %{
      authorization do
        role :test_role do
          has_permission_on :test_models, :to => :read do
            if_attribute :test_attr_through_id => 1
          end
          has_permission_on :test_attrs, :to => :read do
            if_permitted_to :read, :test_model
          end
        end
      end
    }
    Authorization::Engine.instance(reader)

    country = Country.create!
    model_1 = TestModel.create!(:test_attr_through_id => 1, :content => "Content")
    country.test_models << model_1
    TestModel.create!(:test_attr_through_id => 1)
    TestModel.create!(:test_attr_through_id => 2, :content => "Content")

    user = MockUser.new(:test_role)

    # TODO implement query_count for Rails 3
    TestModel.query_count = 0
    assert_equal 2, TestModel.with_permissions_to(:read, :user => user).length
    assert_equal 1, TestModel.query_count if Rails.version < "3"

    TestModel.query_count = 0
    assert_equal 1, TestModel.with_content.with_permissions_to(:read, :user => user).length
    assert_equal 1, TestModel.query_count if Rails.version < "3"

    TestModel.query_count = 0
    assert_equal 1, TestModel.with_permissions_to(:read, :user => user).with_content.length if Rails.version < "4"
    assert_equal 1, TestModel.query_count if Rails.version < "3"

    TestModel.query_count = 0
    assert_equal 1, country.test_models.with_permissions_to(:read, :user => user).length
    assert_equal 1, TestModel.query_count if Rails.version < "3"

    TestModel.delete_all
    Country.delete_all
  end

  def test_with_modified_context
    reader = Authorization::Reader::DSLReader.new
    reader.parse %{
      authorization do
        role :test_role do
          has_permission_on :companies, :to => :read do
            if_attribute :id => is { user.test_company_id }
          end
        end
      end
    }
    Authorization::Engine.instance(reader)

    test_company = SmallCompany.create!

    user = MockUser.new(:test_role, :test_company_id => test_company.id)
    assert_equal 1, SmallCompany.with_permissions_to(:read,
      :user => user).length
    SmallCompany.delete_all
  end

  def test_with_is_nil
    reader = Authorization::Reader::DSLReader.new
    reader.parse %{
      authorization do
        role :test_role do
          has_permission_on :test_models, :to => :read do
            if_attribute :content => nil
          end
        end
        role :test_role_not_nil do
          has_permission_on :test_models, :to => :read do
            if_attribute :content => is_not { nil }
          end
        end
      end
    }
    Authorization::Engine.instance(reader)

    test_model_1 = TestModel.create!
    test_model_2 = TestModel.create! :content => "Content"

    assert_equal test_model_1, TestModel.with_permissions_to(:read,
      :context => :test_models, :user => MockUser.new(:test_role)).first
    assert_equal test_model_2, TestModel.with_permissions_to(:read,
      :context => :test_models, :user => MockUser.new(:test_role_not_nil)).first
    TestModel.delete_all
  end

  def test_with_not_is
    reader = Authorization::Reader::DSLReader.new
    reader.parse %{
      authorization do
        role :test_role do
          has_permission_on :test_models, :to => :read do
            if_attribute :id => is_not { user.test_attr_value }
          end
        end
      end
    }
    Authorization::Engine.instance(reader)
    TestModel.delete_all

    test_model_1 = TestModel.create!
    TestModel.create!

    user = MockUser.new(:test_role, :test_attr_value => test_model_1.id)
    assert_equal 1, TestModel.with_permissions_to(:read, :user => user).length
    TestModel.delete_all
  end

  def test_with_lt
    reader = Authorization::Reader::DSLReader.new
    reader.parse %{
      authorization do
        role :test_role do
          has_permission_on :test_models, :to => :read do
            if_attribute :id => lt { user.test_attr_value }
          end
        end
      end
    }
    Authorization::Engine.instance(reader)

    test_model_1 = TestModel.create!
    TestModel.create!

    user = MockUser.new(:test_role, :test_attr_value => test_model_1.id + 1)
    assert_equal 1, TestModel.with_permissions_to(:read,
      :context => :test_models, :user => user).length
    assert_equal 1, TestModel.with_permissions_to(:read, :user => user).length
    assert_raise Authorization::NotAuthorized do
      TestModel.with_permissions_to(:update_test_models, :user => user)
    end
    TestModel.delete_all
  end

  def test_with_lte
    reader = Authorization::Reader::DSLReader.new
    reader.parse %{
      authorization do
        role :test_role do
          has_permission_on :test_models, :to => :read do
            if_attribute :id => lte { user.test_attr_value }
          end
        end
      end
    }
    Authorization::Engine.instance(reader)

    test_model_1 = TestModel.create!
    2.times { TestModel.create! }

    user = MockUser.new(:test_role, :test_attr_value => test_model_1.id + 1)
    assert_equal 2, TestModel.with_permissions_to(:read,
      :context => :test_models, :user => user).length
    assert_equal 2, TestModel.with_permissions_to(:read, :user => user).length
    assert_raise Authorization::NotAuthorized do
      TestModel.with_permissions_to(:update_test_models, :user => user)
    end
    TestModel.delete_all
  end

  def test_with_gt
    reader = Authorization::Reader::DSLReader.new
    reader.parse %{
      authorization do
        role :test_role do
          has_permission_on :test_models, :to => :read do
            if_attribute :id => gt { user.test_attr_value }
          end
        end
      end
    }
    Authorization::Engine.instance(reader)

    TestModel.create!
    test_model_1 = TestModel.create!

    user = MockUser.new(:test_role, :test_attr_value => test_model_1.id - 1)
    assert_equal 1, TestModel.with_permissions_to(:read,
      :context => :test_models, :user => user).length
    assert_equal 1, TestModel.with_permissions_to(:read, :user => user).length
    assert_raise Authorization::NotAuthorized do
      TestModel.with_permissions_to(:update_test_models, :user => user)
    end
    TestModel.delete_all
  end

  def test_with_gte
    reader = Authorization::Reader::DSLReader.new
    reader.parse %{
      authorization do
        role :test_role do
          has_permission_on :test_models, :to => :read do
            if_attribute :id => gte { user.test_attr_value }
          end
        end
      end
    }
    Authorization::Engine.instance(reader)

    2.times { TestModel.create! }
    test_model_1 = TestModel.create!

    user = MockUser.new(:test_role, :test_attr_value => test_model_1.id - 1)
    assert_equal 2, TestModel.with_permissions_to(:read,
      :context => :test_models, :user => user).length
    assert_equal 2, TestModel.with_permissions_to(:read, :user => user).length
    assert_raise Authorization::NotAuthorized do
      TestModel.with_permissions_to(:update_test_models, :user => user)
    end
    TestModel.delete_all
  end

  def test_with_empty_obligations
    reader = Authorization::Reader::DSLReader.new
    reader.parse %{
      authorization do
        role :test_role do
          has_permission_on :test_models, :to => :read
        end
      end
    }
    Authorization::Engine.instance(reader)

    TestModel.create!

    user = MockUser.new(:test_role)
    assert_equal 1, TestModel.with_permissions_to(:read, :user => user).length
    assert_raise Authorization::NotAuthorized do
      TestModel.with_permissions_to(:update, :user => user)
    end
    TestModel.delete_all
  end

  def test_multiple_obligations
    reader = Authorization::Reader::DSLReader.new
    reader.parse %{
      authorization do
        role :test_role do
          has_permission_on :test_models, :to => :read do
            if_attribute :id => is { user.test_attr_value }
          end
          has_permission_on :test_models, :to => :read do
            if_attribute :id => is { user.test_attr_value_2 }
          end
        end
      end
    }
    Authorization::Engine.instance(reader)

    test_model_1 = TestModel.create!
    test_model_2 = TestModel.create!

    user = MockUser.new(:test_role, :test_attr_value => test_model_1.id,
                        :test_attr_value_2 => test_model_2.id)
    assert_equal 2, TestModel.with_permissions_to(:read, :user => user).length
    TestModel.delete_all
  end

  def test_multiple_roles
    reader = Authorization::Reader::DSLReader.new
    reader.parse %{
      authorization do
        role :test_role do
          has_permission_on :test_attrs, :to => :read do
            if_attribute :attr => [1,2]
          end
        end

        role :test_role_2 do
          has_permission_on :test_attrs, :to => :read do
            if_attribute :attr => [2,3]
          end
        end
      end
    }
    Authorization::Engine.instance(reader)

    TestAttr.create! :attr => 1
    TestAttr.create! :attr => 2
    TestAttr.create! :attr => 3

    user = MockUser.new(:test_role)
    assert_equal 2, TestAttr.with_permissions_to(:read, :user => user).length
    TestAttr.delete_all
  end

  def test_multiple_and_empty_obligations
    reader = Authorization::Reader::DSLReader.new
    reader.parse %{
      authorization do
        role :test_role do
          has_permission_on :test_models, :to => :read do
            if_attribute :id => is { user.test_attr_value }
          end
          has_permission_on :test_models, :to => :read
        end
      end
    }
    Authorization::Engine.instance(reader)

    test_model_1 = TestModel.create!
    TestModel.create!

    user = MockUser.new(:test_role, :test_attr_value => test_model_1.id)
    assert_equal 2, TestModel.with_permissions_to(:read, :user => user).length
    TestModel.delete_all
  end

  def test_multiple_attributes
    reader = Authorization::Reader::DSLReader.new
    reader.parse %{
      authorization do
        role :test_role do
          has_permission_on :test_models, :to => :read do
            if_attribute :id => is { user.test_attr_value }, :content => "bla"
          end
        end
      end
    }
    Authorization::Engine.instance(reader)

    test_model_1 = TestModel.create! :content => 'bla'
    TestModel.create! :content => 'bla'
    TestModel.create!

    user = MockUser.new(:test_role, :test_attr_value => test_model_1.id)
    assert_equal 1, TestModel.with_permissions_to(:read, :user => user).length
    TestModel.delete_all
  end

  def test_multiple_belongs_to
    reader = Authorization::Reader::DSLReader.new
    reader.parse %{
      authorization do
        role :test_role do
          has_permission_on :test_attrs, :to => :read do
            if_attribute :test_model => is {user}
            if_attribute :test_another_model => is {user}
          end
        end
      end
    }
    Authorization::Engine.instance(reader)

    test_attr_1 = TestAttr.create! :test_model_id => 1, :test_another_model_id => 2

    user = MockUser.new(:test_role, :id => 1)
    assert_equal 1, TestAttr.with_permissions_to(:read, :user => user).length
    TestAttr.delete_all
  end

  def test_with_is_and_priv_hierarchy
    reader = Authorization::Reader::DSLReader.new
    reader.parse %{
      privileges do
        privilege :read do
          includes :list, :show
        end
      end
      authorization do
        role :test_role do
          has_permission_on :test_models, :to => :read do
            if_attribute :id => is { user.test_attr_value }
          end
        end
      end
    }
    Authorization::Engine.instance(reader)

    test_model_1 = TestModel.create!
    TestModel.create!

    user = MockUser.new(:test_role, :test_attr_value => test_model_1.id)
    assert_equal 1, TestModel.with_permissions_to(:list,
      :context => :test_models, :user => user).length
    assert_equal 1, TestModel.with_permissions_to(:list, :user => user).length

    TestModel.delete_all
  end

  def test_with_is_and_belongs_to
    reader = Authorization::Reader::DSLReader.new
    reader.parse %{
      authorization do
        role :test_role do
          has_permission_on :test_attrs, :to => :read do
            if_attribute :test_model => is { user.test_model }
          end
        end
      end
    }
    Authorization::Engine.instance(reader)

    test_model_1 = TestModel.create!
    test_model_1.test_attrs.create!
    TestModel.create!.test_attrs.create!

    user = MockUser.new(:test_role, :test_model => test_model_1)
    assert_equal 1, TestAttr.with_permissions_to(:read,
      :context => :test_attrs, :user => user).length

    TestModel.delete_all
    TestAttr.delete_all
  end

  def test_with_deep_attribute
    reader = Authorization::Reader::DSLReader.new
    reader.parse %{
      authorization do
        role :test_role do
          has_permission_on :test_attrs, :to => :read do
            if_attribute :test_model => {:id => is { user.test_model_id } }
          end
        end
      end
    }
    Authorization::Engine.instance(reader)

    test_model_1 = TestModel.create!
    test_model_1.test_attrs.create!
    TestModel.create!.test_attrs.create!

    user = MockUser.new(:test_role, :test_model_id => test_model_1.id)
    assert_equal 1, TestAttr.with_permissions_to(:read,
      :context => :test_attrs, :user => user).length

    TestModel.delete_all
    TestAttr.delete_all
  end

  def test_with_anded_rules
    reader = Authorization::Reader::DSLReader.new
    reader.parse %{
      authorization do
        role :test_role do
          has_permission_on :test_attrs, :to => :read, :join_by => :and do
            if_attribute :test_model => is { user.test_model }
            if_attribute :attr => 1
          end
        end
      end
    }
    Authorization::Engine.instance(reader)

    test_model_1 = TestModel.create!
    test_model_1.test_attrs.create!(:attr => 1)
    TestModel.create!.test_attrs.create!(:attr => 1)
    TestModel.create!.test_attrs.create!

    user = MockUser.new(:test_role, :test_model => test_model_1)
    assert_equal 1, TestAttr.with_permissions_to(:read,
      :context => :test_attrs, :user => user).length

    TestModel.delete_all
    TestAttr.delete_all
  end

  def test_with_contains
    reader = Authorization::Reader::DSLReader.new
    reader.parse %{
      authorization do
        role :test_role do
          has_permission_on :test_models, :to => :read do
            if_attribute :test_attrs => contains { user }
          end
        end
      end
    }
    Authorization::Engine.instance(reader)

    test_model_1 = TestModel.create!
    test_model_2 = TestModel.create!
    test_model_1.test_attrs.create!
    test_model_1.test_attrs.create!
    test_model_2.test_attrs.create!

    user = MockUser.new(:test_role,
                        :id => test_model_1.test_attrs.first.id)
    assert_equal 1, TestModel.with_permissions_to(:read, :user => user).length
    if Rails.version < "4"
      assert_equal 1, TestModel.with_permissions_to(:read, :user => user).
        find(:all, :conditions => {:id => test_model_1.id}).length
    else
      assert_equal 1, TestModel.with_permissions_to(:read, :user => user).
        where( :id => test_model_1.id ).length
    end

    TestModel.delete_all
    TestAttr.delete_all
  end

  def test_with_does_not_contain
    reader = Authorization::Reader::DSLReader.new
    reader.parse %{
      authorization do
        role :test_role do
          has_permission_on :test_models, :to => :read do
            if_attribute :test_attrs => does_not_contain { user }
          end
        end
      end
    }
    Authorization::Engine.instance(reader)

    test_model_1 = TestModel.create!
    test_model_2 = TestModel.create!
    test_model_1.test_attrs.create!
    test_model_2.test_attrs.create!

    user = MockUser.new(:test_role,
                        :id => test_model_1.test_attrs.first.id)
    assert_equal 1, TestModel.with_permissions_to(:read, :user => user).length

    TestModel.delete_all
    TestAttr.delete_all
  end

  def test_with_contains_conditions
    reader = Authorization::Reader::DSLReader.new
    reader.parse %{
      authorization do
        role :test_role do
          has_permission_on :test_models, :to => :read do
            if_attribute :test_attrs_with_attr => contains { user }
          end
        end
      end
    }
    Authorization::Engine.instance(reader)

    test_model_1 = TestModel.create!
    test_model_2 = TestModel.create!
    test_model_1.test_attrs_with_attr.create!
    test_model_1.test_attrs.create!(:attr => 2)
    test_model_2.test_attrs_with_attr.create!
    test_model_2.test_attrs.create!(:attr => 2)

    #assert_equal 1, test_model_1.test_attrs_with_attr.length
    user = MockUser.new(:test_role,
                        :id => test_model_1.test_attrs.first.id)
    assert_equal 1, TestModel.with_permissions_to(:read, :user => user).length
    user = MockUser.new(:test_role,
                        :id => test_model_1.test_attrs.last.id)
    assert_equal 0, TestModel.with_permissions_to(:read, :user => user).length

    TestModel.delete_all
    TestAttr.delete_all
  end

  # TODO fails in Rails 3 because TestModel.scoped.joins(:test_attr_throughs_with_attr)
  # does not work
  if Rails.version < "3"
    def test_with_contains_through_conditions
      reader = Authorization::Reader::DSLReader.new
      reader.parse %{
        authorization do
          role :test_role do
            has_permission_on :test_models, :to => :read do
              if_attribute :test_attr_throughs_with_attr => contains { user }
            end
          end
        end
      }
      Authorization::Engine.instance(reader)

      test_model_1 = TestModel.create!
      test_model_2 = TestModel.create!
      test_model_1.test_attrs.create!(:attr => 1).test_attr_throughs.create!
      test_model_1.test_attrs.create!(:attr => 2).test_attr_throughs.create!
      test_model_2.test_attrs.create!(:attr => 1).test_attr_throughs.create!
      test_model_2.test_attrs.create!(:attr => 2).test_attr_throughs.create!

      #assert_equal 1, test_model_1.test_attrs_with_attr.length
      user = MockUser.new(:test_role,
                          :id => test_model_1.test_attr_throughs.first.id)
      assert_equal 1, TestModel.with_permissions_to(:read, :user => user).length
      user = MockUser.new(:test_role,
                          :id => test_model_1.test_attr_throughs.last.id)
      assert_equal 0, TestModel.with_permissions_to(:read, :user => user).length

      TestModel.delete_all
      TestAttrThrough.delete_all
      TestAttr.delete_all
    end
  end

  if Rails.version < "3"
    def test_with_contains_habtm
      reader = Authorization::Reader::DSLReader.new
      reader.parse %{
        authorization do
          role :test_role do
            has_permission_on :test_models, :to => :read do
              if_attribute :test_attr_throughs_habtm => contains { user.test_attr_through_id }
            end
          end
        end
      }
      Authorization::Engine.instance(reader)

      # TODO habtm currently not working in Rails 3
      test_model_1 = TestModel.create!
      test_model_2 = TestModel.create!
      test_attr_through_1 = TestAttrThrough.create!
      test_attr_through_2 = TestAttrThrough.create!
      TestAttr.create! :test_model_id => test_model_1.id, :test_attr_through_id => test_attr_through_1.id
      TestAttr.create! :test_model_id => test_model_2.id, :test_attr_through_id => test_attr_through_2.id

      user = MockUser.new(:test_role,
                          :test_attr_through_id => test_model_1.test_attr_throughs_habtm.first.id)
      assert_equal 1, TestModel.with_permissions_to(:read, :user => user).length
      assert_equal test_model_1, TestModel.with_permissions_to(:read, :user => user)[0]

      TestModel.delete_all
      TestAttrThrough.delete_all
      TestAttr.delete_all
    end
  end

  # :primary_key not available in Rails prior to 2.2
  if Rails.version > "2.2"
    def test_with_contains_through_primary_key
      reader = Authorization::Reader::DSLReader.new
      reader.parse %{
        authorization do
          role :test_role do
            has_permission_on :test_models, :to => :read do
              if_attribute :test_attr_throughs_with_primary_id => contains { user }
            end
          end
        end
      }
      Authorization::Engine.instance(reader)
      TestModel.delete_all
      TestAttrThrough.delete_all
      TestAttr.delete_all

      test_attr_through_1 = TestAttrThrough.create!
      test_item = NWayJoinItem.create!
      test_model_1 = TestModel.create!(:test_attr_through_id => test_attr_through_1.id)
      test_attr_1 = TestAttr.create!(:test_attr_through_id => test_attr_through_1.id,
          :n_way_join_item_id => test_item.id)

      user = MockUser.new(:test_role,
                          :id => test_attr_through_1.id)
      assert_equal 1, TestModel.with_permissions_to(:read, :user => user).length

      TestModel.delete_all
      TestAttrThrough.delete_all
      TestAttr.delete_all
    end
  end

  def test_with_intersects_with
    reader = Authorization::Reader::DSLReader.new
    reader.parse %{
      authorization do
        role :test_role do
          has_permission_on :test_models, :to => :read do
            if_attribute :test_attrs => intersects_with { user.test_attrs }
          end
        end
      end
    }
    Authorization::Engine.instance(reader)

    test_model_1 = TestModel.create!
    test_model_2 = TestModel.create!
    test_model_1.test_attrs.create!
    test_model_1.test_attrs.create!
    test_model_1.test_attrs.create!
    test_model_2.test_attrs.create!

    user = MockUser.new(:test_role,
                        :test_attrs => [test_model_1.test_attrs.first, TestAttr.create!])
    assert_equal 1, TestModel.with_permissions_to(:read, :user => user).length

    user = MockUser.new(:test_role,
                        :test_attrs => [TestAttr.create!])
    assert_equal 0, TestModel.with_permissions_to(:read, :user => user).length

    TestModel.delete_all
    TestAttr.delete_all
  end

  def test_with_is_and_has_one
    reader = Authorization::Reader::DSLReader.new
    reader.parse %{
      authorization do :test_attr_has_one
        role :test_role do
          has_permission_on :test_models, :to => :read do
            if_attribute :test_attr_has_one => is { user.test_attr }
          end
        end
      end
    }
    Authorization::Engine.instance(reader)

    test_model_1 = TestModel.create!
    test_attr_1 = test_model_1.test_attrs.create!
    TestModel.create!.test_attrs.create!

    user = MockUser.new(:test_role, :test_attr => test_attr_1)
    assert_equal 1, TestModel.with_permissions_to(:read,
      :context => :test_models, :user => user).length

    TestModel.delete_all
    TestAttr.delete_all
  end

  # TODO fails in Rails 3 because TestModel.scoped.joins(:test_attr_throughs_with_attr)
  # does not work
  if Rails.version < "3"
    def test_with_is_and_has_one_through_conditions
      reader = Authorization::Reader::DSLReader.new
      reader.parse %{
        authorization do
          role :test_role do
            has_permission_on :test_models, :to => :read do
              if_attribute :test_attr_throughs_with_attr_and_has_one => is { user }
            end
          end
        end
      }
      Authorization::Engine.instance(reader)

      test_model_1 = TestModel.create!
      test_model_2 = TestModel.create!
      test_model_1.test_attrs.create!(:attr => 1).test_attr_throughs.create!
      test_model_1.test_attrs.create!(:attr => 2).test_attr_throughs.create!
      test_model_2.test_attrs.create!(:attr => 1).test_attr_throughs.create!
      test_model_2.test_attrs.create!(:attr => 2).test_attr_throughs.create!

      #assert_equal 1, test_model_1.test_attrs_with_attr.length
      user = MockUser.new(:test_role,
                          :id => test_model_1.test_attr_throughs.first.id)
      assert_equal 1, TestModel.with_permissions_to(:read, :user => user).length
      user = MockUser.new(:test_role,
                          :id => test_model_1.test_attr_throughs.last.id)
      assert_equal 0, TestModel.with_permissions_to(:read, :user => user).length

      TestModel.delete_all
      TestAttr.delete_all
      TestAttrThrough.delete_all
    end
  end

  def test_with_is_in
    reader = Authorization::Reader::DSLReader.new
    reader.parse %{
      authorization do
        role :test_role do
          has_permission_on :test_attrs, :to => :read do
            if_attribute :test_model => is_in { [user.test_model, user.test_model_2] }
          end
        end
      end
    }
    Authorization::Engine.instance(reader)

    test_model_1 = TestModel.create!
    test_model_2 = TestModel.create!
    test_model_1.test_attrs.create!
    TestModel.create!.test_attrs.create!

    user = MockUser.new(:test_role, :test_model => test_model_1,
      :test_model_2 => test_model_2)
    assert_equal 1, TestAttr.with_permissions_to(:read,
      :context => :test_attrs, :user => user).length

    TestModel.delete_all
    TestAttr.delete_all
  end

  def test_with_not_is_in
    reader = Authorization::Reader::DSLReader.new
    reader.parse %{
      authorization do
        role :test_role do
          has_permission_on :test_attrs, :to => :read do
            if_attribute :test_model => is_not_in { [user.test_model, user.test_model_2] }
          end
        end
      end
    }
    Authorization::Engine.instance(reader)
    TestModel.delete_all
    TestAttr.delete_all

    test_model_1 = TestModel.create!
    test_model_2 = TestModel.create!
    test_model_1.test_attrs.create!
    TestModel.create!.test_attrs.create!

    user = MockUser.new(:test_role, :test_model => test_model_1,
      :test_model_2 => test_model_2)
    assert_equal 1, TestAttr.with_permissions_to(:read,
      :context => :test_attrs, :user => user).length

    TestModel.delete_all
    TestAttr.delete_all
  end

  def test_with_if_permitted_to
    reader = Authorization::Reader::DSLReader.new
    reader.parse %{
      authorization do
        role :test_role do
          has_permission_on :test_models, :to => :read do
            if_attribute :test_attrs => contains { user }
          end
          has_permission_on :test_attrs, :to => :read do
            if_permitted_to :read, :test_model
          end
        end
      end
    }
    Authorization::Engine.instance(reader)

    test_model_1 = TestModel.create!
    test_attr_1 = test_model_1.test_attrs.create!

    user = MockUser.new(:test_role, :id => test_attr_1.id)
    assert_equal 1, TestAttr.with_permissions_to(:read, :user => user).length
    TestModel.delete_all
    TestAttr.delete_all
  end

  def test_with_anded_if_permitted_to
    reader = Authorization::Reader::DSLReader.new
    reader.parse %{
      authorization do
        role :base_role do
          has_permission_on :test_attrs, :to => :read, :join_by => :and do
            if_permitted_to :read, :test_model
            if_attribute :attr => 1
          end
        end
        role :first_role do
          includes :base_role
          has_permission_on :test_models, :to => :read do
            if_attribute :content => "first test"
          end
        end
        role :second_role do
          includes :base_role
          has_permission_on :test_models, :to => :read do
            if_attribute :country_id => 2
          end
        end
      end
    }
    Authorization::Engine.instance(reader)

    test_model_1 = TestModel.create!(:content => "first test")
    test_model_1.test_attrs.create!(:attr => 1)
    test_model_for_second_role = TestModel.create!(:country_id => 2)
    test_model_for_second_role.test_attrs.create!(:attr => 1)
    test_model_for_second_role.test_attrs.create!(:attr => 2)

    user = MockUser.new(:first_role)
    assert Authorization::Engine.instance.permit?(:read, :object => test_model_1.test_attrs.first, :user => user)
    assert_equal 1, TestAttr.with_permissions_to(:read, :user => user).length

    user_with_both_roles = MockUser.new(:first_role, :second_role)
    assert Authorization::Engine.instance.permit?(:read, :object => test_model_1.test_attrs.first, :user => user_with_both_roles)
    assert Authorization::Engine.instance.permit?(:read, :object => test_model_for_second_role.test_attrs.first, :user => user_with_both_roles)
    #p Authorization::Engine.instance.obligations(:read, :user => user_with_both_roles, :context => :test_attrs)
    assert_equal 2, TestAttr.with_permissions_to(:read, :user => user_with_both_roles).length

    TestModel.delete_all
    TestAttr.delete_all
  end

  def test_with_if_permitted_to_with_no_child_permissions
    reader = Authorization::Reader::DSLReader.new
    reader.parse %{
      authorization do
        role :another_role do
          has_permission_on :test_models, :to => :read do
            if_attribute :test_attrs => contains { user }
          end
        end
        role :additional_if_attribute do
          has_permission_on :test_attrs, :to => :read do
            if_permitted_to :read, :test_model
            if_attribute :test_model => {:test_attrs => contains { user }}
          end
        end
        role :only_permitted_to do
          has_permission_on :test_attrs, :to => :read do
            if_permitted_to :read, :test_model
          end
        end
      end
    }
    Authorization::Engine.instance(reader)

    test_model_1 = TestModel.create!
    test_attr_1 = test_model_1.test_attrs.create!

    user = MockUser.new(:only_permitted_to, :another_role, :id => test_attr_1.id)
    also_allowed_user = MockUser.new(:additional_if_attribute, :id => test_attr_1.id)
    non_allowed_user = MockUser.new(:only_permitted_to, :id => test_attr_1.id)

    assert_equal 1, TestAttr.with_permissions_to(:read, :user => user).length
    assert_equal 1, TestAttr.with_permissions_to(:read, :user => also_allowed_user).length
    assert_raise Authorization::NotAuthorized do
      TestAttr.with_permissions_to(:read, :user => non_allowed_user).find(:all)
    end

    TestModel.delete_all
    TestAttr.delete_all
  end

  def test_with_if_permitted_to_with_context_from_model
    reader = Authorization::Reader::DSLReader.new
    reader.parse %{
      authorization do
        role :test_role do
          has_permission_on :test_models, :to => :read do
            if_attribute :test_another_attrs => contains { user }
          end
          has_permission_on :test_attrs, :to => :read do
            if_permitted_to :read, :test_another_model
          end
        end
      end
    }
    Authorization::Engine.instance(reader)

    test_model_1 = TestModel.create!
    test_attr_1 = test_model_1.test_another_attrs.create!

    user = MockUser.new(:test_role, :id => test_attr_1.id)
    non_allowed_user = MockUser.new(:test_role, :id => 111)

    assert_equal 1, TestAttr.with_permissions_to(:read, :user => user).length
    assert_equal 0, TestAttr.with_permissions_to(:read, :user => non_allowed_user).length
    TestModel.delete_all
    TestAttr.delete_all
  end

  def test_with_has_many_if_permitted_to
    reader = Authorization::Reader::DSLReader.new
    reader.parse %{
      authorization do
        role :test_role do
          has_permission_on :test_models, :to => :read do
            if_permitted_to :read, :test_attrs
          end
          has_permission_on :test_attrs, :to => :read do
            if_attribute :attr => is { user.id }
          end
        end
      end
    }
    Authorization::Engine.instance(reader)

    test_model_1 = TestModel.create!
    test_attr_1 = test_model_1.test_attrs.create!(:attr => 111)

    user = MockUser.new(:test_role, :id => test_attr_1.attr)
    non_allowed_user = MockUser.new(:test_role, :id => 333)
    assert_equal 1, TestModel.with_permissions_to(:read, :user => user).length
    assert_equal 0, TestModel.with_permissions_to(:read, :user => non_allowed_user).length
    TestModel.delete_all
    TestAttr.delete_all
  end

  def test_with_deep_has_many_if_permitted_to
    reader = Authorization::Reader::DSLReader.new
    reader.parse %{
      authorization do
        role :test_role do
          has_permission_on :branches, :to => :read do
            if_attribute :name => "A Branch"
          end
          has_permission_on :companies, :to => :read do
            if_permitted_to :read, :test_attrs => :branch
          end
        end
      end
    }
    Authorization::Engine.instance(reader)

    readable_company = Company.create!
    readable_company.test_attrs.create!(:branch => Branch.create!(:name => "A Branch"))

    forbidden_company = Company.create!
    forbidden_company.test_attrs.create!(:branch => Branch.create!(:name => "Different Branch"))

    user = MockUser.new(:test_role)
    assert_equal 1, Company.with_permissions_to(:read, :user => user).length
    Company.delete_all
    Branch.delete_all
    TestAttr.delete_all
  end

  def test_with_if_permitted_to_and_empty_obligations
    reader = Authorization::Reader::DSLReader.new
    reader.parse %{
      authorization do
        role :test_role do
          has_permission_on :test_models, :to => :read
          has_permission_on :test_attrs, :to => :read do
            if_permitted_to :read, :test_model
          end
        end
      end
    }
    Authorization::Engine.instance(reader)

    test_model_1 = TestModel.create!
    test_attr_1 = test_model_1.test_attrs.create!

    user = MockUser.new(:test_role)
    assert_equal 1, TestAttr.with_permissions_to(:read, :user => user).length
    TestModel.delete_all
    TestAttr.delete_all
  end

  def test_with_if_permitted_to_nil
    reader = Authorization::Reader::DSLReader.new
    reader.parse %{
      authorization do
        role :test_role do
          has_permission_on :test_models, :to => :read do
            if_attribute :test_attrs => contains { user }
          end
          has_permission_on :test_attrs, :to => :read do
            if_permitted_to :read, :test_model
          end
        end
      end
    }
    Authorization::Engine.instance(reader)

    test_attr_1 = TestAttr.create!

    user = MockUser.new(:test_role, :id => test_attr_1.id)
    assert_equal 0, TestAttr.with_permissions_to(:read, :user => user).length
    TestAttr.delete_all
  end

  def test_with_if_permitted_to_self
    reader = Authorization::Reader::DSLReader.new
    reader.parse %{
      authorization do
        role :test_role do
          has_permission_on :test_models, :to => :read do
            if_attribute :test_attrs => contains { user }
          end
          has_permission_on :test_models, :to => :update do
            if_permitted_to :read
          end
        end
      end
    }
    Authorization::Engine.instance(reader)

    test_model_1 = TestModel.create!
    test_attr_1 = test_model_1.test_attrs.create!
    test_attr_2 = TestAttr.create!

    user = MockUser.new(:test_role, :id => test_attr_1.id)
    assert_equal 1, TestModel.with_permissions_to(:update, :user => user).length
    TestAttr.delete_all
    TestModel.delete_all
  end

  def test_with_has_many_and_reoccuring_tables
    reader = Authorization::Reader::DSLReader.new
    reader.parse %{
      authorization do
        role :test_role do
          has_permission_on :test_attrs, :to => :read do
            if_attribute :test_another_model => { :content => 'test_1_2' },
                :test_model => { :content => 'test_1_1' }
          end
        end
      end
    }
    Authorization::Engine.instance(reader)

    test_attr_1 = TestAttr.create!(
        :test_model => TestModel.create!(:content => 'test_1_1'),
        :test_another_model => TestModel.create!(:content => 'test_1_2')
      )
    test_attr_2 = TestAttr.create!(
        :test_model => TestModel.create!(:content => 'test_2_1'),
        :test_another_model => TestModel.create!(:content => 'test_2_2')
      )

    user = MockUser.new(:test_role)
    assert_equal 1, TestAttr.with_permissions_to(:read, :user => user).length
    TestModel.delete_all
    TestAttr.delete_all
  end

  def test_with_ored_rules_and_reoccuring_tables
    reader = Authorization::Reader::DSLReader.new
    reader.parse %{
      authorization do
        role :test_role do
          has_permission_on :test_attrs, :to => :read do
            if_attribute :test_another_model => { :content => 'test_1_2' },
                :test_model => { :content => 'test_1_1' }
          end
          has_permission_on :test_attrs, :to => :read do
            if_attribute :test_another_model => { :content => 'test_2_2' },
                :test_model => { :test_attrs => contains {user.test_attr} }
          end
        end
      end
    }
    Authorization::Engine.instance(reader)

    test_attr_1 = TestAttr.create!(
        :test_model => TestModel.create!(:content => 'test_1_1'),
        :test_another_model => TestModel.create!(:content => 'test_1_2')
      )
    test_attr_2 = TestAttr.create!(
        :test_model => TestModel.create!(:content => 'test_2_1'),
        :test_another_model => TestModel.create!(:content => 'test_2_2')
      )
    test_attr_2.test_model.test_attrs.create!

    user = MockUser.new(:test_role, :test_attr => test_attr_2.test_model.test_attrs.last)
    assert_equal 2, TestAttr.with_permissions_to(:read, :user => user).length
    TestModel.delete_all
    TestAttr.delete_all
  end

  def test_with_many_ored_rules_and_reoccuring_tables
    reader = Authorization::Reader::DSLReader.new
    reader.parse %{
      authorization do
        role :test_role do
          has_permission_on :test_attrs, :to => :read do
            if_attribute :branch => { :company => { :country => {
                :test_models => contains { user.test_model }
              }} }
            if_attribute :company => { :country => {
                :test_models => contains { user.test_model }
              }}
          end
        end
      end
    }
    Authorization::Engine.instance(reader)

    country = Country.create!(:name => 'country_1')
    country.test_models.create!
    test_attr_1 = TestAttr.create!(
        :branch => Branch.create!(:name => 'branch_1',
            :company => Company.create!(:name => 'company_1',
                :country => country))
      )
    test_attr_2 = TestAttr.create!(
        :company => Company.create!(:name => 'company_2',
            :country => country)
      )

    user = MockUser.new(:test_role, :test_model => country.test_models.first)

    assert_equal 2, TestAttr.with_permissions_to(:read, :user => user).length
    TestModel.delete_all
    TestAttr.delete_all
  end
end

class ModelTest < Test::Unit::TestCase
  def test_permit_with_has_one_raises_no_name_error
    reader = Authorization::Reader::DSLReader.new
    reader.parse %{
      authorization do :test_attr_has_one
        role :test_role do
          has_permission_on :test_attrs, :to => :update do
            if_attribute :id => is { user.test_attr.id }
          end
        end
      end
    }
    instance = Authorization::Engine.instance(reader)
    
    test_model = TestModel.create!
    test_attr = test_model.create_test_attr_has_one
    assert !test_attr.new_record?
    
    user = MockUser.new(:test_role, :test_attr => test_attr)
    
    assert_nothing_raised do
      assert instance.permit?(:update, :user => user, :object => test_model.test_attr_has_one) 
    end
    
    TestModel.delete_all
    TestAttr.delete_all
  end

  def test_model_security_write_allowed
    reader = Authorization::Reader::DSLReader.new
    reader.parse %{
      authorization do
        role :test_role do
          has_permission_on :test_model_security_models do
            to :read, :create, :update, :delete
            if_attribute :attr => is { 1 }
          end
        end
      end
    }
    Authorization::Engine.instance(reader)

    Authorization.current_user = MockUser.new(:test_role)
    assert(object = TestModelSecurityModel.create)

    assert_nothing_raised { object.update_attributes(:attr_2 => 2) }
    object.reload
    assert_equal 2, object.attr_2
    object.destroy
    assert_raise ActiveRecord::RecordNotFound do
      TestModelSecurityModel.find(object.id)
    end
  end

  def test_model_security_write_not_allowed_no_privilege
    reader = Authorization::Reader::DSLReader.new
    reader.parse %{
      authorization do
        role :test_role do
          has_permission_on :test_model_security_models do
            to :read, :create, :update, :delete
            if_attribute :attr => is { 1 }
          end
        end
        role :test_role_restricted do
        end
      end
    }
    Authorization::Engine.instance(reader)

    Authorization.current_user = MockUser.new(:test_role)
    assert(object = TestModelSecurityModel.create)

    Authorization.current_user = MockUser.new(:test_role_restricted)
    assert_raise Authorization::NotAuthorized do
      object.update_attributes(:attr_2 => 2)
    end
  end
  
  def test_model_security_write_not_allowed_wrong_attribute_value
    reader = Authorization::Reader::DSLReader.new
    reader.parse %{
      authorization do
        role :test_role_unrestricted do
          has_permission_on :test_model_security_models do
            to :read, :create, :update, :delete
          end
        end
        role :test_role do
          has_permission_on :test_model_security_models do
            to :read, :create, :update, :delete
            if_attribute :attr => is { 1 }
          end
        end
      end
    }
    Authorization::Engine.instance(reader)
    
    Authorization.current_user = MockUser.new(:test_role)
    assert(object = TestModelSecurityModel.create)
    assert_raise Authorization::AttributeAuthorizationError do
      TestModelSecurityModel.create :attr => 2
    end
    object = TestModelSecurityModel.create
    assert_raise Authorization::AttributeAuthorizationError do
      object.update_attributes(:attr => 2)
    end
    object.reload

    assert_nothing_raised do
      object.update_attributes(:attr_2 => 1)
    end
    assert_raise Authorization::AttributeAuthorizationError do
      object.update_attributes(:attr => 2)
    end
  end

  def test_model_security_with_and_without_find_restrictions
    reader = Authorization::Reader::DSLReader.new
    reader.parse %{
      authorization do
        role :test_role_unrestricted do
          has_permission_on :test_model_security_models do
            to :read, :create, :update, :delete
          end
        end
        role :test_role do
          has_permission_on :test_model_security_models do
            to :read, :create, :update, :delete
            if_attribute :attr => is { 1 }
          end
        end
      end
    }
    Authorization::Engine.instance(reader)

    Authorization.current_user = MockUser.new(:test_role_unrestricted)
    object = TestModelSecurityModel.create :attr => 2
    object_with_find = TestModelSecurityModelWithFind.create :attr => 2
    Authorization.current_user = MockUser.new(:test_role)
    assert_nothing_raised do
      object.class.find(object.id)
    end
    assert_raise Authorization::AttributeAuthorizationError do
      object_with_find.class.find(object_with_find.id)
    end
  end

  def test_model_security_with_read_restrictions_and_exists
    reader = Authorization::Reader::DSLReader.new
    reader.parse %{
      authorization do
        role :test_role do
          has_permission_on :test_model_security_models do
            to :read, :create, :update, :delete
            if_attribute :test_attr => is { user.test_attr }
          end
        end
      end
    }
    Authorization::Engine.instance(reader)

    test_attr = TestAttr.create
    Authorization.current_user = MockUser.new(:test_role, :test_attr => test_attr)
    object_with_find = TestModelSecurityModelWithFind.create :test_attr => test_attr
    assert_nothing_raised do
      object_with_find.class.find(object_with_find.id)
    end
    assert_equal 1, test_attr.test_model_security_model_with_finds.length
    
    # Raises error since AR does not populate the object
    #assert test_attr.test_model_security_model_with_finds.exists?(object_with_find)
  end

  def test_model_security_delete_unallowed
    reader = Authorization::Reader::DSLReader.new
    reader.parse %{
      authorization do
        role :test_role_unrestricted do
          has_permission_on :test_model_security_models do
            to :read, :create, :update, :delete
          end
        end
        role :test_role do
          has_permission_on :test_model_security_models do
            to :read, :create, :update, :delete
            if_attribute :attr => is { 1 }
          end
        end
      end
    }
    Authorization::Engine.instance(reader)

    Authorization.current_user = MockUser.new(:test_role_unrestricted)
    object = TestModelSecurityModel.create :attr => 2
    Authorization.current_user = MockUser.new(:test_role)

    assert_raise Authorization::AttributeAuthorizationError do
      object.destroy
    end
  end

  def test_model_security_changing_critical_attribute_unallowed
    reader = Authorization::Reader::DSLReader.new
    reader.parse %{
      authorization do
        role :test_role_unrestricted do
          has_permission_on :test_model_security_models do
            to :read, :create, :update, :delete
          end
        end
        role :test_role do
          has_permission_on :test_model_security_models do
            to :read, :create, :update, :delete
            if_attribute :attr => is { 1 }
          end
        end
      end
    }
    Authorization::Engine.instance(reader)

    Authorization.current_user = MockUser.new(:test_role_unrestricted)
    object = TestModelSecurityModel.create :attr => 2
    Authorization.current_user = MockUser.new(:test_role)

    # TODO before not checked yet
    #assert_raise Authorization::AuthorizationError do
    #  object.update_attributes(:attr => 1)
    #end
  end

  def test_model_security_no_role_unallowed
    reader = Authorization::Reader::DSLReader.new
    reader.parse %{
      authorization do
      end
    }
    Authorization::Engine.instance(reader)

    Authorization.current_user = MockUser.new(:test_role_2)
    assert_raise Authorization::NotAuthorized do
      TestModelSecurityModel.create
    end
  end

  def test_model_security_with_assoc
    reader = Authorization::Reader::DSLReader.new
    reader.parse %{
      authorization do
        role :test_role do
          has_permission_on :test_model_security_models do
            to :create, :update, :delete
            if_attribute :test_attrs => contains { user }
          end
        end
      end
    }
    Authorization::Engine.instance(reader)
    
    test_attr = TestAttr.create
    test_attr.role_symbols << :test_role
    Authorization.current_user = test_attr
    assert(object = TestModelSecurityModel.create(:test_attrs => [test_attr]))
    assert_nothing_raised do
      object.update_attributes(:attr_2 => 2)
    end
    without_access_control do
      object.reload
    end
    assert_equal 2, object.attr_2 
    object.destroy
    assert_raise ActiveRecord::RecordNotFound do
      TestModelSecurityModel.find(object.id)
    end
  end

  def test_model_security_with_update_attrbributes
    reader = Authorization::Reader::DSLReader.new
    reader.parse %{
      authorization do
        role :test_role do
          has_permission_on :test_model_security_models, :to => :update do
            if_attribute :test_attrs => { :branch => is { user.branch }}
          end
        end
      end
    }
    Authorization::Engine.instance(reader)

    params = {
      :model_data => { :attr => 11 }
    }

    test_attr = TestAttr.create!(:branch => Branch.create!)
    test_model = without_access_control do
      TestModelSecurityModel.create!(:test_attrs => [test_attr])
    end

    with_user MockUser.new(:test_role, :branch => test_attr.branch) do
      assert_nothing_raised do
        test_model.update_attributes(params[:model_data])
      end
    end
    without_access_control do
      assert_equal params[:model_data][:attr], test_model.reload.attr
    end

    TestAttr.delete_all
    TestModelSecurityModel.delete_all
    Branch.delete_all
  end

  def test_using_access_control
    assert !TestModel.using_access_control?
    assert TestModelSecurityModel.using_access_control?
  end

  def test_authorization_permit_association_proxy
    reader = Authorization::Reader::DSLReader.new
    reader.parse %{
      authorization do
        role :test_role do
          has_permission_on :test_attrs, :to => :read do
            if_attribute :test_model => {:content => "content" }
          end
        end
      end
    }
    engine = Authorization::Engine.instance(reader)

    test_model = TestModel.create(:content => "content")
    assert engine.permit?(:read, :object => test_model.test_attrs,
                          :user => MockUser.new(:test_role))
    assert test_model.test_attrs.empty?
    assert !engine.permit?(:read, :object => TestAttr.new,
                          :user => MockUser.new(:test_role))
    TestModel.delete_all
  end

  def test_multiple_roles_with_has_many_through
    reader = Authorization::Reader::DSLReader.new
    reader.parse %{
      authorization do
        role :test_role_1 do
          has_permission_on :test_models, :to => :read do
            if_attribute :test_attr_throughs => contains {user.test_attr_through_id},
                :content => 'test_1'
          end
        end

        role :test_role_2 do
          has_permission_on :test_models, :to => :read do
            if_attribute :test_attr_throughs_2 => contains {user.test_attr_through_2_id},
                :content => 'test_2'
          end
        end
      end
    }
    Authorization::Engine.instance(reader)
    TestModel.delete_all
    TestAttr.delete_all
    TestAttrThrough.delete_all

    test_model_1 = TestModel.create! :content => 'test_1'
    test_model_2 = TestModel.create! :content => 'test_2'
    test_model_1.test_attrs.create!.test_attr_throughs.create!
    test_model_2.test_attrs.create!.test_attr_throughs.create!

    user = MockUser.new(:test_role_1, :test_role_2,
        :test_attr_through_id => test_model_1.test_attr_throughs.first.id,
        :test_attr_through_2_id => test_model_2.test_attr_throughs.first.id)
    assert_equal 2, TestModel.with_permissions_to(:read, :user => user).length
    TestModel.delete_all
    TestAttr.delete_all
    TestAttrThrough.delete_all
  end

  def test_model_permitted_to
    reader = Authorization::Reader::DSLReader.new
    reader.parse %{
      authorization do
        role :test_role do
          has_permission_on :companies, :to => :read do
            if_attribute :name => "company_1"
          end
        end
      end
    }
    Authorization::Engine.instance(reader)

    user = MockUser.new(:test_role)
    allowed_read_company = Company.new(:name => 'company_1')
    prohibited_company = Company.new(:name => 'company_2')

    assert allowed_read_company.permitted_to?(:read, :user => user)
    assert !allowed_read_company.permitted_to?(:update, :user => user)
    assert !prohibited_company.permitted_to?(:read, :user => user)

    executed_block = false
    allowed_read_company.permitted_to?(:read, :user => user) do
      executed_block = true
    end
    assert executed_block

    executed_block = false
    prohibited_company.permitted_to?(:read, :user => user) do
      executed_block = true
    end
    assert !executed_block

    assert_nothing_raised do
      allowed_read_company.permitted_to!(:read, :user => user)
    end
    assert_raise Authorization::NotAuthorized do
      prohibited_company.permitted_to!(:update, :user => user)
    end
    assert_raise Authorization::AttributeAuthorizationError do
      prohibited_company.permitted_to!(:read, :user => user)
    end
  end

  def test_model_permitted_to_with_modified_context
    reader = Authorization::Reader::DSLReader.new
    reader.parse %{
      authorization do
        role :test_role do
          has_permission_on :companies, :to => :read
        end
      end
    }
    Authorization::Engine.instance(reader)

    user = MockUser.new(:test_role)
    allowed_read_company = SmallCompany.new(:name => 'small_company_1')

    assert allowed_read_company.permitted_to?(:read, :user => user)
    assert !allowed_read_company.permitted_to?(:update, :user => user)
  end
end
<|MERGE_RESOLUTION|>--- conflicted
+++ resolved
@@ -26,11 +26,7 @@
     :class_name => "TestAttrThrough", :source => :test_attr_throughs,
     :conditions => "test_attrs.attr = 1"
 
-<<<<<<< HEAD
-  if Rails.version < "4"
-=======
   if Rails.version < '4'
->>>>>>> a4ded5c7
     attr_accessible :content, :test_attr_through_id, :country_id
   end
 
@@ -81,21 +77,12 @@
   has_many :test_attr_throughs
   has_many :test_model_security_model_with_finds
   attr_reader :role_symbols
-<<<<<<< HEAD
-  if Rails.version < "4"
-    attr_accessible :test_model, :test_another_model, :attr, :branch, :company, :test_attr,
-	    :test_a_third_model, :n_way_join_item, :n_way_join_item_id, :test_attr_through_id, 
-	    :test_model_id, :test_another_model_id
-	end
-=======
-
   if Rails.version < '4'
     attr_accessible :test_model, :test_another_model, :attr, :branch, :company, :test_attr,
   	  :test_a_third_model, :n_way_join_item, :n_way_join_item_id, :test_attr_through_id, 
   	  :test_model_id, :test_another_model_id
   end
 
->>>>>>> a4ded5c7
   def initialize (*args)
     @role_symbols = []
     super(*args)
@@ -109,12 +96,8 @@
 class TestModelSecurityModel < ActiveRecord::Base
   has_many :test_attrs
   using_access_control
-<<<<<<< HEAD
-  if Rails.version < "4"
-=======
 
   if Rails.version < '4'
->>>>>>> a4ded5c7
     attr_accessible :attr, :attr_2, :test_attrs
   end
 end
@@ -128,12 +111,8 @@
   belongs_to :test_attr
   using_access_control :include_read => true, 
     :context => :test_model_security_models
-<<<<<<< HEAD
-  if Rails.version < "4"
-=======
   
   if Rails.version < '4'
->>>>>>> a4ded5c7
     attr_accessible :test_attr, :attr
   end
 end
@@ -141,12 +120,8 @@
 class Branch < ActiveRecord::Base
   has_many :test_attrs
   belongs_to :company
-<<<<<<< HEAD
-  if Rails.version < "4"
-=======
   
   if Rails.version < '4'
->>>>>>> a4ded5c7
     attr_accessible :name, :company
   end
 end
@@ -154,12 +129,8 @@
   has_many :test_attrs
   has_many :branches
   belongs_to :country
-<<<<<<< HEAD
-  if Rails.version < "4"
-=======
   
   if Rails.version < '4'
->>>>>>> a4ded5c7
     attr_accessible :name, :country, :country_id
   end
 end
@@ -171,12 +142,8 @@
 class Country < ActiveRecord::Base
   has_many :test_models
   has_many :companies
-<<<<<<< HEAD
-  if Rails.version < "4"
-=======
   
   if Rails.version < '4'
->>>>>>> a4ded5c7
     attr_accessible :name
   end
 end
